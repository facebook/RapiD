--- conflicted
+++ resolved
@@ -42,12 +42,8 @@
                 .attr('class', 'badge')
                 .append('a')
                 .attr('target', '_blank')
-<<<<<<< HEAD
                 .attr('tabindex', -1)
                 .attr('href', 'https://github.com/facebookincubator/RapiD/blob/master/CHANGELOG.md')
-=======
-                .attr('href', 'https://github.com/openstreetmap/iD/blob/release/CHANGELOG.md#whats-new')
->>>>>>> 4ed6f231
                 .call(svgIcon('#maki-gift-11'))
                 .call(uiTooltip()
                     .title(t('version.whats_new', { version: currVersion }))
