import _clone from 'lodash-es/clone';
import _isEmpty from 'lodash-es/isEmpty';
import _isEqual from 'lodash-es/isEqual';

import { dispatch as d3_dispatch } from 'd3-dispatch';

import {
    event as d3_event,
    selectAll as d3_selectAll
} from 'd3-selection';

import { t, textDirection } from '../util/locale';
import { tooltip } from '../util/tooltip';
import { actionChangeTags } from '../actions';
import { modeBrowse } from '../modes';
import { svgIcon } from '../svg';
import { uiPresetEditor } from './preset_editor';
import { uiPresetIcon } from './preset_icon';
import { uiQuickLinks } from './quick_links';
import { uiRawMemberEditor } from './raw_member_editor';
import { uiRawMembershipEditor } from './raw_membership_editor';
import { uiRawTagEditor } from './raw_tag_editor';
import { uiTagReference } from './tag_reference';
<<<<<<< HEAD
import { uiPresetEditor } from './preset_editor';
import { uiEntityIssues } from './entity_issues';
=======
import { uiTooltipHtml } from './tooltipHtml';
>>>>>>> 3090b5c8
import { utilCleanTags, utilRebind } from '../util';


export function uiEntityEditor(context) {
    var dispatch = d3_dispatch('choose');
    var _state = 'select';
    var _coalesceChanges = false;
    var _modified = false;
    var _base;
    var _entityID;
    var _activePreset;
    var _tagReference;

<<<<<<< HEAD
    var entityIssues = uiEntityIssues(context);
=======
    var quickLinks = uiQuickLinks();
>>>>>>> 3090b5c8
    var presetEditor = uiPresetEditor(context).on('change', changeTags);
    var rawTagEditor = uiRawTagEditor(context).on('change', changeTags);
    var rawMemberEditor = uiRawMemberEditor(context);
    var rawMembershipEditor = uiRawMembershipEditor(context);

    function entityEditor(selection) {
        var entity = context.entity(_entityID);
        var tags = _clone(entity.tags);

        // Header
        var header = selection.selectAll('.header')
            .data([0]);

        // Enter
        var headerEnter = header.enter()
            .append('div')
            .attr('class', 'header fillL cf');

        headerEnter
            .append('button')
            .attr('class', 'fl preset-reset preset-choose')
            .call(svgIcon((textDirection === 'rtl') ? '#iD-icon-forward' : '#iD-icon-backward'));

        headerEnter
            .append('button')
            .attr('class', 'fr preset-close')
            .on('click', function() { context.enter(modeBrowse(context)); })
            .call(svgIcon(_modified ? '#iD-icon-apply' : '#iD-icon-close'));

        headerEnter
            .append('h3')
            .text(t('inspector.edit'));

        // Update
        header = header
            .merge(headerEnter);

        header.selectAll('.preset-reset')
            .on('click', function() {
                dispatch.call('choose', this, _activePreset);
            });


        // Body
        var body = selection.selectAll('.inspector-body')
            .data([0]);

        // Enter
        var bodyEnter = body.enter()
            .append('div')
            .attr('class', 'inspector-body');

        bodyEnter
            .append('div')
            .attr('class', 'preset-list-item inspector-inner')
            .append('div')
            .attr('class', 'preset-list-button-wrap')
            .append('button')
            .attr('class', 'preset-list-button preset-reset')
            .call(tooltip().title(t('inspector.back_tooltip')).placement('bottom'))
            .append('div')
            .attr('class', 'label')
            .append('div')
            .attr('class', 'label-inner');

        bodyEnter
            .append('div')
<<<<<<< HEAD
            .attr('class', 'inspector-border entity-issues');

        enter
            .append('div')
            .attr('class', 'inspector-border preset-editor');
=======
            .attr('class', 'preset-quick-links');
>>>>>>> 3090b5c8

        bodyEnter
            .append('div')
            .attr('class', 'preset-editor');

        bodyEnter
            .append('div')
            .attr('class', 'raw-tag-editor inspector-inner');

        bodyEnter
            .append('div')
            .attr('class', 'raw-member-editor inspector-inner');

        bodyEnter
            .append('div')
            .attr('class', 'raw-membership-editor inspector-inner');

        bodyEnter
            .append('input')
            .attr('type', 'text')
            .attr('class', 'key-trap');


        // Update
        body = body
            .merge(bodyEnter);

        // update header
        if (_tagReference) {
            body.selectAll('.preset-list-button-wrap')
                .call(_tagReference.button);

            body.selectAll('.preset-list-item')
                .call(_tagReference.body);
        }

        body.selectAll('.preset-reset')
            .on('click', function() {
                dispatch.call('choose', this, _activePreset);
            });

        body.select('.preset-list-item button')
            .call(uiPresetIcon()
                .geometry(context.geometry(_entityID))
                .preset(_activePreset)
            );

        var label = body.select('.label-inner');
        var nameparts = label.selectAll('.namepart')
            .data(_activePreset.name().split(' - '), function(d) { return d; });

        nameparts.exit()
            .remove();

        nameparts
            .enter()
            .append('div')
            .attr('class', 'namepart')
            .text(function(d) { return d; });

        body.select('.entity-issues')
            .call(entityIssues
                .entityID(_entityID)
            );

        // update quick links
        var choices = [{
            id: 'zoom_to',
            label: 'inspector.zoom_to.title',
            tooltip: function() {
                return uiTooltipHtml(t('inspector.zoom_to.tooltip_feature'), t('inspector.zoom_to.key'));
            },
            click: function zoomTo() {
                context.mode().zoomToSelected();
            }
        }];

        body.select('.preset-quick-links')
            .call(quickLinks.choices(choices));


        // update editor sections
        body.select('.preset-editor')
            .call(presetEditor
                .preset(_activePreset)
                .entityID(_entityID)
                .tags(tags)
                .state(_state)
            );

        body.select('.raw-tag-editor')
            .call(rawTagEditor
                .preset(_activePreset)
                .entityID(_entityID)
                .tags(tags)
                .state(_state)
            );

        if (entity.type === 'relation') {
            body.select('.raw-member-editor')
                .style('display', 'block')
                .call(rawMemberEditor
                    .entityID(_entityID)
                );
        } else {
            body.select('.raw-member-editor')
                .style('display', 'none');
        }

        if (context.issueManager().getIssuesForEntityWithID(_entityID).length > 0) {
            body.select('.entity-issues')
                .style('display', 'block');
        } else {
            body.select('.entity-issues')
                .style('display', 'none');
        }

        body.select('.raw-membership-editor')
            .call(rawMembershipEditor
                .entityID(_entityID)
            );

        body.select('.key-trap')
            .on('keydown.key-trap', function() {
                // On tabbing, send focus back to the first field on the inspector-body
                // (probably the `name` field) #4159
                if (d3_event.keyCode === 9 && !d3_event.shiftKey) {
                    d3_event.preventDefault();
                    body.select('input').node().focus();
                }
            });

        context.history()
            .on('change.entity-editor', historyChanged);


        function historyChanged() {
            if (_state === 'hide') return;

            var entity = context.hasEntity(_entityID);
            var graph = context.graph();
            if (!entity) return;

            var match = context.presets().match(entity, graph);
            var activePreset = entityEditor.preset();
            var weakPreset = activePreset && _isEmpty(activePreset.addTags);

            // A "weak" preset doesn't set any tags. (e.g. "Address")
            // Don't replace a weak preset with a fallback preset (e.g. "Point")
            if (!(weakPreset && match.isFallback())) {
                entityEditor.preset(match);
            }
            entityEditor.modified(_base !== graph);
            entityEditor(selection);
        }
    }


    // Tag changes that fire on input can all get coalesced into a single
    // history operation when the user leaves the field.  #2342
    function changeTags(changed, onInput) {
        var entity = context.entity(_entityID);
        var annotation = t('operations.change_tags.annotation');
        var tags = _clone(entity.tags);

        for (var k in changed) {
            if (!k) continue;
            var v = changed[k];
            if (v !== undefined || tags.hasOwnProperty(k)) {
                tags[k] = v;
            }
        }

        if (!onInput) {
            tags = utilCleanTags(tags);
        }

        if (!_isEqual(entity.tags, tags)) {
            if (_coalesceChanges) {
                context.overwrite(actionChangeTags(_entityID, tags), annotation);
            } else {
                context.perform(actionChangeTags(_entityID, tags), annotation);
                _coalesceChanges = !!onInput;
            }
        }
    }


    entityEditor.modified = function(val) {
        if (!arguments.length) return _modified;
        _modified = val;
        d3_selectAll('button.preset-close use')
            .attr('xlink:href', (_modified ? '#iD-icon-apply' : '#iD-icon-close'));
        return entityEditor;
    };


    entityEditor.state = function(val) {
        if (!arguments.length) return _state;
        _state = val;
        return entityEditor;
    };


    entityEditor.entityID = function(val) {
        if (!arguments.length) return _entityID;
        _entityID = val;
        _base = context.graph();
        _coalesceChanges = false;

        // reset the scroll to the top of the inspector
        var body = d3_selectAll('.entity-editor-pane .inspector-body');
        if (!body.empty()) {
            body.node().scrollTop = 0;
        }

        var presetMatch = context.presets().match(context.entity(_entityID), _base);

        return entityEditor
            .preset(presetMatch)
            .modified(false);
    };


    entityEditor.preset = function(val) {
        if (!arguments.length) return _activePreset;
        if (val !== _activePreset) {
            _activePreset = val;
            _tagReference = uiTagReference(_activePreset.reference(context.geometry(_entityID)), context)
                .showing(false);
        }
        return entityEditor;
    };


    return utilRebind(entityEditor, dispatch, 'on');
}<|MERGE_RESOLUTION|>--- conflicted
+++ resolved
@@ -14,19 +14,15 @@
 import { actionChangeTags } from '../actions';
 import { modeBrowse } from '../modes';
 import { svgIcon } from '../svg';
-import { uiPresetEditor } from './preset_editor';
 import { uiPresetIcon } from './preset_icon';
 import { uiQuickLinks } from './quick_links';
 import { uiRawMemberEditor } from './raw_member_editor';
 import { uiRawMembershipEditor } from './raw_membership_editor';
 import { uiRawTagEditor } from './raw_tag_editor';
 import { uiTagReference } from './tag_reference';
-<<<<<<< HEAD
 import { uiPresetEditor } from './preset_editor';
 import { uiEntityIssues } from './entity_issues';
-=======
 import { uiTooltipHtml } from './tooltipHtml';
->>>>>>> 3090b5c8
 import { utilCleanTags, utilRebind } from '../util';
 
 
@@ -40,11 +36,8 @@
     var _activePreset;
     var _tagReference;
 
-<<<<<<< HEAD
     var entityIssues = uiEntityIssues(context);
-=======
     var quickLinks = uiQuickLinks();
->>>>>>> 3090b5c8
     var presetEditor = uiPresetEditor(context).on('change', changeTags);
     var rawTagEditor = uiRawTagEditor(context).on('change', changeTags);
     var rawMemberEditor = uiRawMemberEditor(context);
@@ -112,15 +105,11 @@
 
         bodyEnter
             .append('div')
-<<<<<<< HEAD
-            .attr('class', 'inspector-border entity-issues');
-
-        enter
-            .append('div')
-            .attr('class', 'inspector-border preset-editor');
-=======
             .attr('class', 'preset-quick-links');
->>>>>>> 3090b5c8
+
+        bodyEnter
+            .append('div')
+            .attr('class', 'entity-issues');
 
         bodyEnter
             .append('div')
