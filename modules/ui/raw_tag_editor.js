--- conflicted
+++ resolved
@@ -629,16 +629,6 @@
         if (!_entityIDs || !val || !utilArrayIdentical(_entityIDs, val)) {
             _entityIDs = val;
             _orderedKeys = [];
-<<<<<<< HEAD
-        }
-
-        if (_entityIDs.length > 1) {
-            // require the list editor when editing multiple entities
-            _tagView = 'list';
-        } else {
-            _tagView = (context.storage('raw-tag-editor-view') || 'list');
-=======
->>>>>>> b1a7bdca
         }
 
         var combinedTags = {};
