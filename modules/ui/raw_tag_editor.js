import { dispatch as d3_dispatch } from 'd3-dispatch';
import { event as d3_event, select as d3_select } from 'd3-selection';

import { t } from '../util/locale';
import { services } from '../services';
import { svgIcon } from '../svg/icon';
import { uiCombobox } from './combobox';
import { uiDisclosure } from './disclosure';
import { uiTagReference } from './tag_reference';
import { utilArrayDifference, utilArrayIdentical } from '../util/array';
import { utilGetSetValue, utilNoAuto, utilRebind, utilTagDiff } from '../util';


export function uiRawTagEditor(context) {
    var taginfo = services.taginfo;
    var dispatch = d3_dispatch('change');
    var availableViews = [
        { id: 'text', icon: '#fas-i-cursor' },
        { id: 'list', icon: '#fas-th-list' }
    ];

    var _tagView = (context.storage('raw-tag-editor-view') || 'list');   // 'list, 'text'
    var _readOnlyTags = [];
    // the keys in the order we want them to display
    var _orderedKeys = [];
    var _keyValues = null;
    var _showBlank = false;
    var _updatePreference = true;
    var _expanded = false;
    var _pendingChange = null;
    var _state;
    var _preset;
    var _tags;
    var _entityIDs;


    function rawTagEditor(selection) {
        var count = Object.keys(_tags).filter(function(d) { return d; }).length;

        var disclosure = uiDisclosure(context, 'raw_tag_editor', false)
            .title(t('inspector.all_tags') + ' (' + count + ')')
            .on('toggled', toggled)
            .updatePreference(_updatePreference)
            .content(content);

        // Sometimes we want to force the raw_tag_editor to be opened/closed..
        // When undefined, uiDisclosure will use the user's stored preference.
        if (_expanded !== undefined) {
            disclosure.expanded(_expanded);
        }

        selection.call(disclosure);

        function toggled(expanded) {
            _expanded = expanded;
            if (expanded) {
                selection.node().parentNode.scrollTop += 200;
            }
        }
    }


    function content(wrap) {

        // remove deleted keys
        _orderedKeys = _orderedKeys.filter(function(key) {
            return _tags[key] !== undefined;
        });

        // When switching to a different entity or changing the state (hover/select)
        // reorder the keys alphabetically.
        // We trigger this by emptying the `_orderedKeys` array, then it will be rebuilt here.
        // Otherwise leave their order alone - #5857, #5927
        var all = Object.keys(_tags).sort();
        var missingKeys = utilArrayDifference(all, _orderedKeys);
        for (var i in missingKeys) {
            _orderedKeys.push(missingKeys[i]);
        }

        // assemble row data
        var rowData = _orderedKeys.map(function(key, i) {
            return { index: i, key: key, value: _tags[key] };
        });

        // append blank row last, if necessary
        if (!rowData.length || _showBlank) {
            _showBlank = false;
            rowData.push({ index: rowData.length, key: '', value: '' });
        }


        // View Options
        var options = wrap.selectAll('.raw-tag-options')
            .data((!_entityIDs || _entityIDs.length === 1) ? [0] : []);

        options.exit()
            .remove();

        options.exit()
            .remove();

        var optionsEnter = options.enter()
            .insert('div', ':first-child')
            .attr('class', 'raw-tag-options');

        var optionEnter = optionsEnter.selectAll('.raw-tag-option')
            .data(availableViews, function(d) { return d.id; })
            .enter();

        optionEnter
            .append('button')
            .attr('class', function(d) {
                return 'raw-tag-option raw-tag-option-' + d.id + (_tagView === d.id ? ' selected' : '');
            })
            .attr('title', function(d) { return t('icons.' + d.id); })
            .on('click', function(d) {
                _tagView = d.id;
                context.storage('raw-tag-editor-view', d.id);

                wrap.selectAll('.raw-tag-option')
                    .classed('selected', function(datum) { return datum === d; });

                wrap.selectAll('.tag-text')
                    .classed('hide', (d.id !== 'text'))
                    .each(setTextareaHeight);

                wrap.selectAll('.tag-list, .add-row')
                    .classed('hide', (d.id !== 'list'));
            })
            .each(function(d) {
                d3_select(this)
                    .call(svgIcon(d.icon));
            });


        // View as Text
        var textData = rowsToText(rowData);
        var textarea = wrap.selectAll('.tag-text')
            .data([0]);

        textarea = textarea.enter()
            .append('textarea')
            .attr('class', 'tag-text' + (_tagView !== 'text' ? ' hide' : ''))
            .call(utilNoAuto)
            .attr('placeholder', t('inspector.key_value'))
            .attr('spellcheck', 'false')
            .merge(textarea);

        textarea
            .call(utilGetSetValue, textData)
            .each(setTextareaHeight)
            .on('input', setTextareaHeight)
            .on('blur', textChanged)
            .on('change', textChanged);


        // View as List
        var list = wrap.selectAll('.tag-list')
            .data([0]);

        list = list.enter()
            .append('ul')
            .attr('class', 'tag-list' + (_tagView !== 'list' ? ' hide' : ''))
            .merge(list);


        // Container for the Add button
        var addRowEnter = wrap.selectAll('.add-row')
            .data([0])
            .enter()
            .append('div')
            .attr('class', 'add-row' + (_tagView !== 'list' ? ' hide' : ''));

        addRowEnter
            .append('button')
            .attr('class', 'add-tag')
            .call(svgIcon('#iD-icon-plus', 'light'))
            .on('click', addTag);

        addRowEnter
            .append('div')
            .attr('class', 'space-value');   // preserve space

        addRowEnter
            .append('div')
            .attr('class', 'space-buttons');  // preserve space


        // Tag list items
        var items = list.selectAll('.tag-row')
            .data(rowData, function(d) { return d.key; });

        items.exit()
            .each(unbind)
            .remove();


        // Enter
        var itemsEnter = items.enter()
            .append('li')
            .attr('class', 'tag-row')
            .classed('readonly', isReadOnly);

        var innerWrap = itemsEnter.append('div')
            .attr('class', 'inner-wrap');

        innerWrap
            .append('div')
            .attr('class', 'key-wrap')
            .append('input')
            .property('type', 'text')
            .attr('class', 'key')
            .attr('maxlength', 255)
            .call(utilNoAuto)
            .on('blur', keyChange)
            .on('change', keyChange);

        innerWrap
            .append('div')
            .attr('class', 'value-wrap')
            .append('input')
            .property('type', 'text')
            .attr('class', 'value')
            .attr('maxlength', 255)
            .call(utilNoAuto)
            .on('blur', valueChange)
            .on('change', valueChange)
            .on('keydown.push-more', pushMore);

        innerWrap
            .append('button')
            .attr('tabindex', -1)
            .attr('class', 'form-field-button remove')
            .attr('title', t('icons.remove'))
            .call(svgIcon('#iD-operation-delete'));


        // Update
        items = items
            .merge(itemsEnter)
            .sort(function(a, b) { return a.index - b.index; });

        items
            .each(function(d) {
                var row = d3_select(this);
                var key = row.select('input.key');      // propagate bound data
                var value = row.select('input.value');  // propagate bound data

                if (_entityIDs && taginfo && _state !== 'hover') {
                    bindTypeahead(key, value);
                }

                var reference;

                if (typeof d.value !== 'string') {
                    reference = uiTagReference({ key: d.key }, context);
                } else {
                    var isRelation = _entityIDs && _entityIDs.some(function(entityID) {
                        return context.entity(entityID).type === 'relation';
                    });
                    if (isRelation && d.key === 'type') {
                        reference = uiTagReference({ rtype: d.value }, context);
                    } else {
                        reference = uiTagReference({ key: d.key, value: d.value }, context);
                    }
                }

                if (_state === 'hover') {
                    reference.showing(false);
                }

                row.select('.inner-wrap')      // propagate bound data
                    .call(reference.button);

                row.call(reference.body);

                row.select('button.remove');   // propagate bound data
            });

        items.selectAll('input.key')
            .attr('title', function(d) { return d.key; })
            .call(utilGetSetValue, function(d) { return d.key; })
            .attr('readonly', function(d) {
                return (isReadOnly(d) || (typeof d.value !== 'string')) || null;
            });

        items.selectAll('input.value')
            .attr('title', function(d) {
                return typeof d.value === 'string' ? d.value : Array.from(_keyValues[d.key]).sort().join('; ');
            })
            .attr('placeholder', function(d) {
                return typeof d.value === 'string' ? null : t('inspector.multiple_values');
            })
            .call(utilGetSetValue, function(d) {
                return typeof d.value === 'string' ? d.value : '';
            })
            .attr('readonly', function(d) {
                return isReadOnly(d) || null;
            });

        items.selectAll('button.remove')
            .on('mousedown', removeTag);  // 'click' fires too late - #5878



        function isReadOnly(d) {
            for (var i = 0; i < _readOnlyTags.length; i++) {
                if (d.key.match(_readOnlyTags[i]) !== null) {
                    return true;
                }
            }
            return false;
        }


        function setTextareaHeight() {
            if (_tagView !== 'text') return;

            var selection = d3_select(this);
            selection.style('height', null);
            selection.style('height', selection.node().scrollHeight + 5 + 'px');
        }


        function stringify(s) {
            return JSON.stringify(s).slice(1, -1);   // without leading/trailing "
        }

        function unstringify(s) {
            var leading = '';
            var trailing = '';
            if (s.length < 1 || s.charAt(0) !== '"') {
                leading = '"';
            }
            if (s.length < 2 || s.charAt(s.length - 1) !== '"' ||
                (s.charAt(s.length - 1) === '"' && s.charAt(s.length - 2) === '\\')
            ) {
                trailing = '"';
            }
            return JSON.parse(leading + s + trailing);
        }


        function rowsToText(rows) {
            var str = rows
                .filter(function(row) { return row.key && row.key.trim() !== ''; })
                .map(function(row) {
                    var rawVal = row.value;
                    if (rawVal === true) rawVal = '*';
                    var val = rawVal ? stringify(rawVal) : '';
                    return stringify(row.key) + '=' + val;
                })
                .join('\n');

            return _state === 'hover' ? str : str + '\n';
        }


        function textChanged() {
            var newText = this.value.trim();
            var newTags = {};
            newText.split('\n').forEach(function(row) {
                var m = row.match(/^\s*([^=]+)=(.*)$/);
                if (m !== null) {
                    var k = unstringify(m[1].trim());
                    var v = unstringify(m[2].trim());
                    newTags[k] = v;
                }
            });

            var tagDiff = utilTagDiff(_tags, newTags);
            if (!tagDiff.length) return;

            _pendingChange  = _pendingChange || {};

            tagDiff.forEach(function(change) {
                if (isReadOnly({ key: change.key })) return;

                // skip unchanged multiselection placeholders
                if (change.newVal === '*' && change.oldVal === true) return;

                if (change.type === '-') {
                    _pendingChange[change.key] = undefined;
                } else if (change.type === '+') {
                    _pendingChange[change.key] = change.newVal || '';
                }
            });

            if (Object.keys(_pendingChange).length === 0) {
                _pendingChange = null;
                return;
            }

            scheduleChange();
        }


        function pushMore() {
            // if pressing Tab on the last value field with content, add a blank row
            if (d3_event.keyCode === 9 && !d3_event.shiftKey &&
                list.selectAll('li:last-child input.value').node() === this &&
                utilGetSetValue(d3_select(this))) {
                addTag();
            }
        }


        function bindTypeahead(key, value) {
            if (isReadOnly(key.datum())) return;

            if (typeof value.datum().value !== 'string' && _keyValues) {
                value.call(uiCombobox(context, 'tag-value')
                    .minItems(1)
                    .fetcher(function(value, callback) {
                        var keyString = utilGetSetValue(key);
                        if (!_keyValues[keyString]) return;
                        var data = Array.from(_keyValues[keyString]).map(function(tagValue) {
                            return {
                                value: tagValue,
                                title: tagValue
                            };
                        });
                        callback(data);
                    }));
                return;
            }

            var geometry = context.geometry(_entityIDs[0]);

            key.call(uiCombobox(context, 'tag-key')
                .fetcher(function(value, callback) {
                    taginfo.keys({
                        debounce: true,
                        geometry: geometry,
                        query: value
                    }, function(err, data) {
                        if (!err) {
                            var filtered = data.filter(function(d) { return _tags[d.value] === undefined; });
                            callback(sort(value, filtered));
                        }
                    });
                }));

            value.call(uiCombobox(context, 'tag-value')
                .fetcher(function(value, callback) {
                    taginfo.values({
                        debounce: true,
                        key: utilGetSetValue(key),
                        geometry: geometry,
                        query: value
                    }, function(err, data) {
                        if (!err) callback(sort(value, data));
                    });
                }));


            function sort(value, data) {
                var sameletter = [];
                var other = [];
                for (var i = 0; i < data.length; i++) {
                    if (data[i].value.substring(0, value.length) === value) {
                        sameletter.push(data[i]);
                    } else {
                        other.push(data[i]);
                    }
                }
                return sameletter.concat(other);
            }
        }


        function unbind() {
            var row = d3_select(this);

            row.selectAll('input.key')
                .call(uiCombobox.off);

            row.selectAll('input.value')
                .call(uiCombobox.off);
        }


        function keyChange(d) {
            if (d3_select(this).attr('readonly')) return;

            var kOld = d.key;
            var kNew = this.value.trim();
            var row = this.parentNode.parentNode;
            var inputVal = d3_select(row).selectAll('input.value');
            var vNew = utilGetSetValue(inputVal);

            // allow no change if the key should be readonly
            if (isReadOnly({ key: kNew })) {
                this.value = kOld;
                return;
            }

            // switch focus if key is already in use
            if (kNew && kNew !== kOld) {
                if (_tags[kNew] !== undefined) {      // new key is already in use
                    this.value = kOld;                // reset the key
                    list.selectAll('input.value')
                        .each(function(d) {
                            if (d.key === kNew) {     // send focus to that other value combo instead
                                var input = d3_select(this).node();
                                input.focus();
                                input.select();
                            }
                        });
                    return;
                }
            }

            _pendingChange  = _pendingChange || {};

            // exit if we are currently about to delete this row anyway - #6366
            if (_pendingChange.hasOwnProperty(d.key) && _pendingChange[d.key] === undefined) return;

            if (kOld) {
                _pendingChange[kOld] = undefined;
            }

            _pendingChange[kNew] = vNew;

            // update the ordered key index so this row doesn't change position
            var existingKeyIndex = _orderedKeys.indexOf(kOld);
            if (existingKeyIndex !== -1) _orderedKeys[existingKeyIndex] = kNew;

            d.key = kNew;    // update datum to avoid exit/enter on tag update
            d.value = vNew;

            this.value = kNew;
            utilGetSetValue(inputVal, vNew);
            scheduleChange();
        }


        function valueChange(d) {
            if (isReadOnly(d)) return;

            // exit if this is a multiselection and no value was entered
            if (typeof d.value !== 'string' && !this.value) return;

            _pendingChange  = _pendingChange || {};

            // exit if we are currently about to delete this row anyway - #6366
            if (_pendingChange.hasOwnProperty(d.key) && _pendingChange[d.key] === undefined) return;

            _pendingChange[d.key] = this.value;
            scheduleChange();
        }


        function removeTag(d) {
            if (isReadOnly(d)) return;

            if (d.key === '') {    // removing the blank row
                _showBlank = false;
                content(wrap);

            } else {
                // remove the key from the ordered key index
                _orderedKeys = _orderedKeys.filter(function(key) { return key !== d.key; });

                _pendingChange  = _pendingChange || {};
                _pendingChange[d.key] = undefined;
                scheduleChange();
            }
        }


        function addTag() {
            // Delay render in case this click is blurring an edited combo.
            // Without the setTimeout, the `content` render would wipe out the pending tag change.
            window.setTimeout(function() {
                _showBlank = true;
                content(wrap);
                list.selectAll('li:last-child input.key').node().focus();
            }, 20);
        }


        function scheduleChange() {
            // Delay change in case this change is blurring an edited combo. - #5878
            window.setTimeout(function() {
                dispatch.call('change', this, _pendingChange);
                _pendingChange = null;
            }, 10);
        }

    }


    rawTagEditor.state = function(val) {
        if (!arguments.length) return _state;
        if (_state !== val) {
            _orderedKeys = [];
            _state = val;
        }
        return rawTagEditor;
    };


    rawTagEditor.preset = function(val) {
        if (!arguments.length) return _preset;
        _preset = val;
        if (_preset && _preset.isFallback()) {
            _expanded = true;
            _updatePreference = false;
        } else {
            _expanded = undefined;
            _updatePreference = true;
        }
        return rawTagEditor;
    };


    rawTagEditor.tags = function(val) {
        if (!arguments.length) return _tags;
        _tags = val;
        return rawTagEditor;
    };


    rawTagEditor.entityIDs = function(val) {
        if (!arguments.length) return _entityIDs;
<<<<<<< HEAD
        if (_entityIDs !== val) {
=======
        if (!_entityIDs || !val || !utilArrayIdentical(_entityIDs, val)) {
>>>>>>> caf3a4d8
            _entityIDs = val;
            _orderedKeys = [];
        }

<<<<<<< HEAD
        if (_entityIDs.length > 1) {
            // require the list editor when editing multiple entities
            _tagView = 'list';
        } else {
            _tagView = (context.storage('raw-tag-editor-view') || 'list');
        }

=======
>>>>>>> caf3a4d8
        var combinedTags = {};
        var sharedKeys = null;
        _keyValues = {};

        _entityIDs.forEach(function(entityID) {
            var entity = context.entity(entityID);
            var entityTags = entity.tags;
            var entityKey;

            if (sharedKeys === null) {
                sharedKeys = {};
                for (entityKey in entityTags) {
                    sharedKeys[entityKey] = true;
                }
            } else {
                for (var sharedKey in sharedKeys) {
                    if (!entityTags.hasOwnProperty(sharedKey)) {
                        delete sharedKeys[sharedKey];
                    }
                }
            }

            for (entityKey in entityTags) {

                var entityValue = entityTags[entityKey];

                if (!_keyValues.hasOwnProperty(entityKey)) {
                    _keyValues[entityKey] = new Set();
                }
                _keyValues[entityKey].add(entityValue);

                if (combinedTags.hasOwnProperty(entityKey)) {
                    var combinedValue = combinedTags[entityKey];
                    if (combinedValue !== true &&
                        combinedValue !== entityValue) {

                        combinedTags[entityKey] = true;
                    }
                } else {
                    combinedTags[entityKey] = entityValue;
                }
            }
        });

        for (var key in combinedTags) {
            if (!sharedKeys.hasOwnProperty(key)) {
                // treat tags that aren't shared by all entities the same as if there are multiple values
                combinedTags[key] = true;
            }
        }

        rawTagEditor.tags(combinedTags);
        return rawTagEditor;
    };


    rawTagEditor.expanded = function(val) {
        if (!arguments.length) return _expanded;
        _expanded = val;
        _updatePreference = false;
        return rawTagEditor;
    };


    // pass an array of regular expressions to test against the tag key
    rawTagEditor.readOnlyTags = function(val) {
        if (!arguments.length) return _readOnlyTags;
        _readOnlyTags = val;
        return rawTagEditor;
    };


    return utilRebind(rawTagEditor, dispatch, 'on');
}<|MERGE_RESOLUTION|>--- conflicted
+++ resolved
@@ -91,10 +91,7 @@
 
         // View Options
         var options = wrap.selectAll('.raw-tag-options')
-            .data((!_entityIDs || _entityIDs.length === 1) ? [0] : []);
-
-        options.exit()
-            .remove();
+            .data([0]);
 
         options.exit()
             .remove();
@@ -624,25 +621,11 @@
 
     rawTagEditor.entityIDs = function(val) {
         if (!arguments.length) return _entityIDs;
-<<<<<<< HEAD
-        if (_entityIDs !== val) {
-=======
         if (!_entityIDs || !val || !utilArrayIdentical(_entityIDs, val)) {
->>>>>>> caf3a4d8
             _entityIDs = val;
             _orderedKeys = [];
         }
 
-<<<<<<< HEAD
-        if (_entityIDs.length > 1) {
-            // require the list editor when editing multiple entities
-            _tagView = 'list';
-        } else {
-            _tagView = (context.storage('raw-tag-editor-view') || 'list');
-        }
-
-=======
->>>>>>> caf3a4d8
         var combinedTags = {};
         var sharedKeys = null;
         _keyValues = {};
