
import {
    event as d3_event,
    select as d3_select
} from 'd3-selection';
import { t } from '../util/locale';
import { utilFunctor } from '../util/util';
import { modeBrowse } from '../modes/browse';
import _debounce from 'lodash-es/debounce';
<<<<<<< HEAD
import { /*uiToolAddFavorite, uiToolAddRecent, uiToolSearchAdd, */ uiToolFbRoadsToggle, uiToolOldDrawModes, uiToolNotes, uiToolSave, uiToolSidebarToggle, uiToolUndoRedo, uiToolDownloadOsc } from './tools';
import { utilStringQs } from '../util';


export function uiTopToolbar(context) {

    var sidebarToggle = uiToolSidebarToggle(context),
        fbRoadsToggle = uiToolFbRoadsToggle(context),
        modes = uiToolOldDrawModes(context),
        //searchAdd = uiToolSearchAdd(context),
        //addFavorite = uiToolAddFavorite(context),
        //addRecent = uiToolAddRecent(context),
        notes = uiToolNotes(context),
        undoRedo = uiToolUndoRedo(context),
        save = uiToolSave(context),
        downloadOsc = uiToolDownloadOsc(context);
=======
import { operationCircularize, operationContinue, operationDelete, operationDisconnect,
    operationDowngrade, operationExtract, operationMerge, operationOrthogonalize,
    operationReverse, operationSplit, operationStraighten } from '../operations';
import { uiToolAddFavorite, uiToolAddFeature, uiToolAddRecent, uiToolNotes, uiToolOperation, uiToolSave, uiToolUndoRedo } from './tools';
import { uiToolAddAddablePresets } from './tools/quick_presets_addable';
import { uiToolAddGeneric } from './tools/quick_presets_generic';
import { uiToolSimpleButton } from './tools/simple_button';
import { uiToolWaySegments } from './tools/way_segments';
import { uiToolRepeatAdd } from './tools/repeat_add';
import { uiToolStructure } from './tools/structure';
import { uiToolCenterZoom } from './tools/center_zoom';
import { uiToolStopDraw } from './tools/stop_draw';
import { uiToolToolbox } from './tools/toolbox';
import { uiToolAddingGeometry } from './tools/adding_geometry';
import { uiToolPowerSupport } from './tools/power_support';

export function uiTopToolbar(context) {

    var circularize = uiToolOperation(context, operationCircularize),
        continueTool = uiToolOperation(context, operationContinue),
        deleteTool = uiToolOperation(context, operationDelete),
        disconnect = uiToolOperation(context, operationDisconnect),
        downgrade = uiToolOperation(context, operationDowngrade),
        extract = uiToolOperation(context, operationExtract, {
            isToggledOn: false
        }),
        merge = uiToolOperation(context, operationMerge),
        orthogonalize = uiToolOperation(context, operationOrthogonalize),
        reverse = uiToolOperation(context, operationReverse),
        split = uiToolOperation(context, operationSplit),
        straighten = uiToolOperation(context, operationStraighten);

    var toolbox = uiToolToolbox(context),
        addAddable = uiToolAddAddablePresets(context),
        addFeature = uiToolAddFeature(context),
        addGeneric = uiToolAddGeneric(context),
        addFavorite = uiToolAddFavorite(context),
        addRecent = uiToolAddRecent(context),
        notes = uiToolNotes(context),
        undoRedo = uiToolUndoRedo(context),
        save = uiToolSave(context),
        waySegments = uiToolWaySegments(context),
        structure = uiToolStructure(context),
        repeatAdd = uiToolRepeatAdd(context),
        centerZoom = uiToolCenterZoom(context),
        stopDraw = uiToolStopDraw(context),
        addingGeometry = uiToolAddingGeometry(context),
        powerSupport = uiToolPowerSupport(context),
        /*
        deselect = uiToolSimpleButton({
            id: 'deselect',
            label: t('toolbar.deselect.title'),
            iconName: 'iD-icon-close',
            onClick: function() {
                context.enter(modeBrowse(context));
            },
            tooltipKey: 'Esc',
            barButtonClass: 'wide'
        }),
        */
        cancelSave = uiToolSimpleButton({
            id: 'cancel',
            label: t('confirm.cancel'),
            iconName: 'iD-icon-close',
            onClick: function() {
                context.enter(modeBrowse(context));
            },
            tooltipKey: 'Esc',
            allowed: function() {
                return context.mode().id === 'save';
            }
        });

    function allowedTools() {

        var mode = context.mode();
        if (!mode) return [];

        var tools;
>>>>>>> fc4ec2e8

        if (mode.id === 'save') {

            tools = [
                toolbox,
                'spacer',
                cancelSave
            ];

        } else if (mode.id === 'select' &&
            !mode.newFeature() &&
            mode.selectedIDs().every(function(id) {
                return context.graph().hasEntity(id);
            })) {

            tools = [
                toolbox,
                'spacer',
                /*
                deselect,
                'spacer',
                */
                centerZoom,
                'spacer',
                straighten,
                orthogonalize,
                circularize,
                reverse,
                split,
                disconnect,
                extract,
                merge,
                continueTool,
                'spacer',
                downgrade,
                deleteTool,
                'spacer',
                undoRedo,
                save
            ];

        } else if (mode.id === 'add-point' || mode.id === 'add-line' || mode.id === 'add-area' ||
            mode.id === 'draw-line' || mode.id === 'draw-area') {

            tools = [
                toolbox,
                addingGeometry,
                'spacer',
                structure,
                powerSupport,
                'spacer',
                waySegments,
                'spacer',
                repeatAdd,
                undoRedo,
                stopDraw
            ];

        } else {

            tools = [
                toolbox,
                'spacer',
                centerZoom,
                'spacer',
                addFeature,
                addAddable,
                addGeneric,
                addFavorite,
                addRecent,
                'spacer',
                notes,
                'spacer',
                undoRedo,
                save
            ];
        }

        tools = tools.filter(function(tool) {
            return !tool.allowed || tool.allowed();
        });

        return tools;
    }

    function topToolbar(bar) {

        bar.on('wheel.topToolbar', function() {
            if (!d3_event.deltaX) {
                // translate vertical scrolling into horizontal scrolling in case
                // the user doesn't have an input device that can scroll horizontally
                bar.node().scrollLeft += d3_event.deltaY;
            }
        });

        var debouncedUpdate = _debounce(update, 250, { leading: true, trailing: true });
        context.history()
            .on('change.topToolbar', debouncedUpdate);
        context.layers()
            .on('change.topToolbar', debouncedUpdate);
        context.map()
            .on('move.topToolbar', debouncedUpdate)
            .on('drawn.topToolbar', debouncedUpdate);

        context.on('enter.topToolbar', update);

        context.presets()
            .on('favoritePreset.topToolbar', update)
            .on('recentsChange.topToolbar', update);

        toolbox.onChange = function() {
            update();
        };

        update();

        function update() {

<<<<<<< HEAD
            var tools = [
                sidebarToggle,
                'spacer',
                modes,
                fbRoadsToggle
            //    searchAdd
            ];
            /*
            if (context.presets().getFavorites().length > 0) {
                tools.push(addFavorite);
            }

            if (addRecent.shouldShow()) {
                tools.push(addRecent);
            }*/
=======
            var tools = allowedTools();
>>>>>>> fc4ec2e8

            toolbox.setAllowedTools(tools);

            tools = tools.filter(function(tool) {
                return tool.userToggleable === false || tool.isToggledOn !== false;
            });

<<<<<<< HEAD
            var q = utilStringQs(window.location.hash.substring(1));
            if (q.support_download_osc === 'true') {
                tools.push(downloadOsc);
            }
            tools = tools.concat([undoRedo, save]);
=======
            var deduplicatedTools = [];
            // remove adjacent duplicates (i.e. spacers)
            tools.forEach(function(tool) {
                if (!deduplicatedTools.length || deduplicatedTools[deduplicatedTools.length - 1] !== tool) {
                    deduplicatedTools.push(tool);
                }
            });
            tools = deduplicatedTools;
>>>>>>> fc4ec2e8

            var toolbarItems = bar.selectAll('.toolbar-item')
                .data(tools, function(d) {
                    return d.id || d;
                });

            toolbarItems.exit()
                .each(function(d) {
                    if (d.uninstall) {
                        d.uninstall();
                    }
                })
                .remove();

            var itemsEnter = toolbarItems
                .enter()
                .each(function(d) {
                    if (d.install) {
                        d.install();
                    }
                })
                .append('div')
                .attr('class', function(d) {
                    var classes = 'toolbar-item ' + (d.id || d).replace('_', '-');
                    if (d.itemClass) classes += ' ' + d.itemClass;
                    return classes;
                });

            var actionableItems = itemsEnter.filter(function(d) { return typeof d !== 'string'; });

            actionableItems
                .append('div')
                .attr('class', function(d) {
                    var classes = 'item-content';
                    if (d.contentClass) classes += ' ' + d.contentClass;
                    return classes;
                });

            actionableItems
                .append('div')
                .attr('class', 'item-label');

            toolbarItems = toolbarItems.merge(itemsEnter)
                .each(function(d){
                    if (d.render) d3_select(this).select('.item-content').call(d.render, bar);
                });

            toolbarItems.selectAll('.item-label')
                .text(function(d) {
                    return utilFunctor(d.label)();
                });
        }

    }

    return topToolbar;
}<|MERGE_RESOLUTION|>--- conflicted
+++ resolved
@@ -4,31 +4,13 @@
     select as d3_select
 } from 'd3-selection';
 import { t } from '../util/locale';
-import { utilFunctor } from '../util/util';
+import { utilFunctor, utilStringQs } from '../util/util';
 import { modeBrowse } from '../modes/browse';
 import _debounce from 'lodash-es/debounce';
-<<<<<<< HEAD
-import { /*uiToolAddFavorite, uiToolAddRecent, uiToolSearchAdd, */ uiToolFbRoadsToggle, uiToolOldDrawModes, uiToolNotes, uiToolSave, uiToolSidebarToggle, uiToolUndoRedo, uiToolDownloadOsc } from './tools';
-import { utilStringQs } from '../util';
-
-
-export function uiTopToolbar(context) {
-
-    var sidebarToggle = uiToolSidebarToggle(context),
-        fbRoadsToggle = uiToolFbRoadsToggle(context),
-        modes = uiToolOldDrawModes(context),
-        //searchAdd = uiToolSearchAdd(context),
-        //addFavorite = uiToolAddFavorite(context),
-        //addRecent = uiToolAddRecent(context),
-        notes = uiToolNotes(context),
-        undoRedo = uiToolUndoRedo(context),
-        save = uiToolSave(context),
-        downloadOsc = uiToolDownloadOsc(context);
-=======
 import { operationCircularize, operationContinue, operationDelete, operationDisconnect,
     operationDowngrade, operationExtract, operationMerge, operationOrthogonalize,
     operationReverse, operationSplit, operationStraighten } from '../operations';
-import { uiToolAddFavorite, uiToolAddFeature, uiToolAddRecent, uiToolNotes, uiToolOperation, uiToolSave, uiToolUndoRedo } from './tools';
+import { uiToolAddFavorite, uiToolAddFeature, uiToolAddRecent, uiToolFbRoadsToggle, uiToolNotes, uiToolOperation, uiToolSave, uiToolUndoRedo, uiToolDownloadOsc } from './tools';
 import { uiToolAddAddablePresets } from './tools/quick_presets_addable';
 import { uiToolAddGeneric } from './tools/quick_presets_generic';
 import { uiToolSimpleButton } from './tools/simple_button';
@@ -63,9 +45,11 @@
         addGeneric = uiToolAddGeneric(context),
         addFavorite = uiToolAddFavorite(context),
         addRecent = uiToolAddRecent(context),
+        fbRoadsToggle = uiToolFbRoadsToggle(context),
         notes = uiToolNotes(context),
         undoRedo = uiToolUndoRedo(context),
         save = uiToolSave(context),
+        downloadOsc = uiToolDownloadOsc(context);
         waySegments = uiToolWaySegments(context),
         structure = uiToolStructure(context),
         repeatAdd = uiToolRepeatAdd(context),
@@ -104,12 +88,12 @@
         if (!mode) return [];
 
         var tools;
->>>>>>> fc4ec2e8
 
         if (mode.id === 'save') {
 
             tools = [
                 toolbox,
+                fbRoadsToggle,
                 'spacer',
                 cancelSave
             ];
@@ -122,6 +106,7 @@
 
             tools = [
                 toolbox,
+                fbRoadsToggle,
                 'spacer',
                 /*
                 deselect,
@@ -151,6 +136,7 @@
 
             tools = [
                 toolbox,
+                fbRoadsToggle,
                 addingGeometry,
                 'spacer',
                 structure,
@@ -167,6 +153,7 @@
 
             tools = [
                 toolbox,
+                fbRoadsToggle,
                 'spacer',
                 centerZoom,
                 'spacer',
@@ -223,25 +210,7 @@
 
         function update() {
 
-<<<<<<< HEAD
-            var tools = [
-                sidebarToggle,
-                'spacer',
-                modes,
-                fbRoadsToggle
-            //    searchAdd
-            ];
-            /*
-            if (context.presets().getFavorites().length > 0) {
-                tools.push(addFavorite);
-            }
-
-            if (addRecent.shouldShow()) {
-                tools.push(addRecent);
-            }*/
-=======
             var tools = allowedTools();
->>>>>>> fc4ec2e8
 
             toolbox.setAllowedTools(tools);
 
@@ -249,13 +218,11 @@
                 return tool.userToggleable === false || tool.isToggledOn !== false;
             });
 
-<<<<<<< HEAD
             var q = utilStringQs(window.location.hash.substring(1));
             if (q.support_download_osc === 'true') {
                 tools.push(downloadOsc);
             }
             tools = tools.concat([undoRedo, save]);
-=======
             var deduplicatedTools = [];
             // remove adjacent duplicates (i.e. spacers)
             tools.forEach(function(tool) {
@@ -264,7 +231,6 @@
                 }
             });
             tools = deduplicatedTools;
->>>>>>> fc4ec2e8
 
             var toolbarItems = bar.selectAll('.toolbar-item')
                 .data(tools, function(d) {
