import {
    event as d3_event,
    select as d3_select
} from 'd3-selection';

import { t } from '../core/localizer';
import { services } from '../services';
import { svgIcon } from '../svg/icon';


// Pass `what` object of the form:
// {
//   key: 'string',     // required
//   value: 'string'    // optional
// }
//   -or-
// {
//   qid: 'string'      // brand wikidata  (e.g. 'Q37158')
// }
//
export function uiTagReference(what) {
    var wikibase = what.qid ? services.wikidata : services.osmWikibase;
    var tagReference = {};

    var _button = d3_select(null);
    var _body = d3_select(null);
    var _loaded;
    var _showing;


    function load() {
        if (!wikibase) return;

        _button
            .classed('tag-reference-loading', true);

        wikibase.getDocs(what, gotDocs);
    }


    function gotDocs(err, docs) {
        _body.html('');

        if (!docs || !docs.title) {
            _body
                .append('p')
                .attr('class', 'tag-reference-description')
                .html(t('inspector.no_documentation_key'));
            done();
            return;
        }

        if (docs.imageURL) {
            _body
                .append('img')
                .attr('class', 'tag-reference-wiki-image')
                .attr('src', docs.imageURL)
                .on('load', function() { done(); })
                .on('error', function() { d3_select(this).remove(); done(); });
        } else {
            done();
        }

        _body
            .append('p')
            .attr('class', 'tag-reference-description')
            .html(docs.description || t('inspector.no_documentation_key'))
            .append('a')
            .attr('class', 'tag-reference-edit')
            .attr('target', '_blank')
<<<<<<< HEAD
            .attr('tabindex', -1)
            .attr('title', t('inspector.edit_reference', { html: false }))
=======
            .attr('title', t('inspector.edit_reference'))
>>>>>>> 983c01d4
            .attr('href', docs.editURL)
            .call(svgIcon('#iD-icon-edit', 'inline'));

        if (docs.wiki) {
            _body
              .append('a')
              .attr('class', 'tag-reference-link')
              .attr('target', '_blank')
              .attr('href', docs.wiki.url)
              .call(svgIcon('#iD-icon-out-link', 'inline'))
              .append('span')
              .html(t(docs.wiki.text));
        }

        // Add link to info about "good changeset comments" - #2923
        if (what.key === 'comment') {
            _body
                .append('a')
                .attr('class', 'tag-reference-comment-link')
                .attr('target', '_blank')
                .call(svgIcon('#iD-icon-out-link', 'inline'))
                .attr('href', t('commit.about_changeset_comments_link'))
                .append('span')
                .html(t('commit.about_changeset_comments'));
        }
    }


    function done() {
        _loaded = true;

        _button
            .classed('tag-reference-loading', false);

        _body
            .classed('expanded', true)
            .transition()
            .duration(200)
            .style('max-height', '200px')
            .style('opacity', '1');

        _showing = true;

        _button.selectAll('svg.icon use').each(function() {
            var iconUse = d3_select(this);
            if (iconUse.attr('href') === '#iD-icon-info') {
                iconUse.attr('href', '#iD-icon-info-filled');
            }
        });
    }


    function hide() {
        _body
            .transition()
            .duration(200)
            .style('max-height', '0px')
            .style('opacity', '0')
            .on('end', function () {
                _body.classed('expanded', false);
            });

        _showing = false;

        _button.selectAll('svg.icon use').each(function() {
            var iconUse = d3_select(this);
            if (iconUse.attr('href') === '#iD-icon-info-filled') {
                iconUse.attr('href', '#iD-icon-info');
            }
        });

    }


    tagReference.button = function(selection, klass, iconName) {
        _button = selection.selectAll('.tag-reference-button')
            .data([0]);

        _button = _button.enter()
            .append('button')
<<<<<<< HEAD
            .attr('class', 'tag-reference-button ' + klass)
            .attr('title', t('icons.information', { html: false }))
            .attr('tabindex', -1)
=======
            .attr('class', 'tag-reference-button ' + (klass || ''))
            .attr('title', t('icons.information'))
>>>>>>> 983c01d4
            .call(svgIcon('#iD-icon-' + (iconName || 'inspect')))
            .merge(_button);

        _button
            .on('click', function () {
                d3_event.stopPropagation();
                d3_event.preventDefault();
                this.blur();    // avoid keeping focus on the button - #4641
                if (_showing) {
                    hide();
                } else if (_loaded) {
                    done();
                } else {
                    load();
                }
            });
    };


    tagReference.body = function(selection) {
        var itemID = what.qid || (what.key + '-' + (what.value || ''));
        _body = selection.selectAll('.tag-reference-body')
            .data([itemID], function(d) { return d; });

        _body.exit()
            .remove();

        _body = _body.enter()
            .append('div')
            .attr('class', 'tag-reference-body')
            .style('max-height', '0')
            .style('opacity', '0')
            .merge(_body);

        if (_showing === false) {
            hide();
        }
    };


    tagReference.showing = function(val) {
        if (!arguments.length) return _showing;
        _showing = val;
        return tagReference;
    };


    return tagReference;
}<|MERGE_RESOLUTION|>--- conflicted
+++ resolved
@@ -68,12 +68,7 @@
             .append('a')
             .attr('class', 'tag-reference-edit')
             .attr('target', '_blank')
-<<<<<<< HEAD
-            .attr('tabindex', -1)
             .attr('title', t('inspector.edit_reference', { html: false }))
-=======
-            .attr('title', t('inspector.edit_reference'))
->>>>>>> 983c01d4
             .attr('href', docs.editURL)
             .call(svgIcon('#iD-icon-edit', 'inline'));
 
@@ -154,14 +149,8 @@
 
         _button = _button.enter()
             .append('button')
-<<<<<<< HEAD
-            .attr('class', 'tag-reference-button ' + klass)
+            .attr('class', 'tag-reference-button ' + (klass || ''))
             .attr('title', t('icons.information', { html: false }))
-            .attr('tabindex', -1)
-=======
-            .attr('class', 'tag-reference-button ' + (klass || ''))
-            .attr('title', t('icons.information'))
->>>>>>> 983c01d4
             .call(svgIcon('#iD-icon-' + (iconName || 'inspect')))
             .merge(_button);
 
