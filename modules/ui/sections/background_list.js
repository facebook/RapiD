import _debounce from 'lodash-es/debounce';
import { descending as d3_descending, ascending as d3_ascending } from 'd3-array';
import {
<<<<<<< HEAD
  event as d3_event,
  select as d3_select
=======
    select as d3_select
>>>>>>> b9dc749a
} from 'd3-selection';
import { easeCubicInOut as d3_easeCubicInOut } from 'd3-ease';
import { prefs } from '../../core/preferences';
import { t, localizer } from '../../core/localizer';
import { uiTooltip } from '../tooltip';
import { svgIcon } from '../../svg/icon';
import { uiCmd } from '../cmd';
import { uiSettingsCustomBackground } from '../settings/custom_background';
import { uiMapInMap } from '../map_in_map';
import { uiSection } from '../section';

export function uiSectionBackgroundList(context) {

  let _backgroundList = d3_select(null);

  const _customSource = context.background().findSource('custom');

  const _settingsCustomBackground = uiSettingsCustomBackground(context)
    .on('change', customChanged);

<<<<<<< HEAD
  const section = uiSection('background-list', context)
    .title(t('background.backgrounds'))
    .disclosureContent(renderDisclosureContent);
=======
    var section = uiSection('background-list', context)
        .label(t.html('background.backgrounds'))
        .disclosureContent(renderDisclosureContent);
>>>>>>> b9dc749a

  const favoriteBackgroundsJSON = prefs('background-favorites');
  const _favoriteBackgrounds = favoriteBackgroundsJSON ? JSON.parse(favoriteBackgroundsJSON) : {};

<<<<<<< HEAD
  function previousBackgroundID() {
    return prefs('background-last-used-toggle');
  }

  function renderDisclosureContent(selection) {

    // the background list
    const container = selection.selectAll('.layer-background-list')
      .data([0]);

    _backgroundList = container.enter()
      .append('ul')
      .attr('class', 'layer-list layer-background-list')
      .attr('dir', 'auto')
      .merge(container);


    // add minimap toggle below list
    const bgExtrasListEnter = selection.selectAll('.bg-extras-list')
      .data([0])
      .enter()
      .append('ul')
      .attr('class', 'layer-list bg-extras-list');

    const minimapLabelEnter = bgExtrasListEnter
      .append('li')
      .attr('class', 'minimap-toggle-item')
      .append('label')
      .call(uiTooltip()
        .title(t('background.minimap.tooltip'))
        .keys([t('background.minimap.key')])
        .placement('top')
      );

    minimapLabelEnter
      .append('input')
      .attr('type', 'checkbox')
      .on('change', () => {
        d3_event.preventDefault();
        uiMapInMap.toggle();
      });

    minimapLabelEnter
      .append('span')
      .text(t('background.minimap.description'));


    const panelLabelEnter = bgExtrasListEnter
      .append('li')
      .attr('class', 'background-panel-toggle-item')
      .append('label')
      .call(uiTooltip()
        .title(t('background.panel.tooltip'))
        .keys([uiCmd('⌘⇧' + t('info_panels.background.key'))])
        .placement('top')
      );

    panelLabelEnter
      .append('input')
      .attr('type', 'checkbox')
      .on('change', () => {
        d3_event.preventDefault();
        context.ui().info.toggle('background');
      });

    panelLabelEnter
      .append('span')
      .text(t('background.panel.description'));

    const locPanelLabelEnter = bgExtrasListEnter
      .append('li')
      .attr('class', 'location-panel-toggle-item')
      .append('label')
      .call(uiTooltip()
        .title(t('background.location_panel.tooltip'))
        .keys([uiCmd('⌘⇧' + t('info_panels.location.key'))])
        .placement('top')
      );

    locPanelLabelEnter
      .append('input')
      .attr('type', 'checkbox')
      .on('change', () => {
        d3_event.preventDefault();
        context.ui().info.toggle('location');
      });

    locPanelLabelEnter
      .append('span')
      .text(t('background.location_panel.description'));


    // "Info / Report a Problem" link
    selection.selectAll('.imagery-faq')
      .data([0])
      .enter()
      .append('div')
      .attr('class', 'imagery-faq')
      .append('a')
      .attr('target', '_blank')
      .call(svgIcon('#iD-icon-out-link', 'inline'))
      .attr('href', 'https://github.com/openstreetmap/iD/blob/develop/FAQ.md#how-can-i-report-an-issue-with-background-imagery')
      .append('span')
      .text(t('background.imagery_problem_faq'));

    _backgroundList
      .call(drawListItems, 'radio', chooseBackground, (d) => { return !d.isHidden() && !d.overlay; });
  }

  function setTooltips(selection) {
    selection.each((d, i, nodes) => {
      const item = d3_select(nodes[i]).select('label');
      const span = item.select('span');
      const placement = (i < nodes.length / 2) ? 'bottom' : 'top';
      const description = d.description();
      const isOverflowing = (span.property('clientWidth') !== span.property('scrollWidth'));

      item.call(uiTooltip().destroyAny);

      if (d.id === previousBackgroundID()) {
        item.call(uiTooltip()
          .placement(placement)
          .title('<div>' + t('background.switch') + '</div>')
          .keys([uiCmd('⌘' + t('background.key'))])
        );
      } else if (description || isOverflowing) {
        item.call(uiTooltip()
          .placement(placement)
          .title(description || d.name())
        );
      }
    });
  }

  function sortSources(a, b) {
    return _favoriteBackgrounds[a.id] && !_favoriteBackgrounds[b.id] ? -1
      : _favoriteBackgrounds[b.id] && !_favoriteBackgrounds[a.id] ? 1
      : a.best() && !b.best() ? -1                : b.best() && !a.best() ? 1
      : d3_descending(a.area(), b.area()) || d3_ascending(a.name(), b.name()) || 0;
  }

  function drawListItems(layerList, type, change, filter) {
    const sources = context.background()
      .sources(context.map().extent(), context.map().zoom(), true)
      .filter(filter);

    const layerLinks = layerList.selectAll('li')
      .data(sources, (d) => { return d.id; });

    layerLinks.exit()
      .remove();

    const layerLinksEnter = layerLinks.enter()
      .append('li')
      .classed('layer-custom', (d) => { return d.id === 'custom'; })
      .classed('best', (d) =>{ return d.best(); });

    const label = layerLinksEnter
      .append('label');

    label
      .append('input')
      .attr('type', type)
      .attr('name', 'layers')
      .on('change', change);

    label
      .append('span')
      .attr('class', 'background-name')
      .text((d) => { return d.name(); });

    layerLinksEnter
      .append('button')
      .attr('class', 'background-favorite-button')
      .classed('active', (d) => { return !!_favoriteBackgrounds[d.id]; })
      .attr('tabindex', -1)
      .call(svgIcon('#iD-icon-favorite'))
      .on('click', (d, i, nodes) => {
        if (_favoriteBackgrounds[d.id]) {
          d3_select(nodes[i]).classed('active', false);
          delete _favoriteBackgrounds[d.id];
        } else {
          d3_select(nodes[i]).classed('active', true);
          _favoriteBackgrounds[d.id] = true;
=======
    function renderDisclosureContent(selection) {

        // the background list
        var container = selection.selectAll('.layer-background-list')
            .data([0]);

        _backgroundList = container.enter()
            .append('ul')
            .attr('class', 'layer-list layer-background-list')
            .attr('dir', 'auto')
            .merge(container);


        // add minimap toggle below list
        var bgExtrasListEnter = selection.selectAll('.bg-extras-list')
            .data([0])
            .enter()
            .append('ul')
            .attr('class', 'layer-list bg-extras-list');

        var minimapLabelEnter = bgExtrasListEnter
            .append('li')
            .attr('class', 'minimap-toggle-item')
            .append('label')
            .call(uiTooltip()
                .title(t.html('background.minimap.tooltip'))
                .keys([t('background.minimap.key')])
                .placement('top')
            );

        minimapLabelEnter
            .append('input')
            .attr('type', 'checkbox')
            .on('change', function(d3_event) {
                d3_event.preventDefault();
                uiMapInMap.toggle();
            });

        minimapLabelEnter
            .append('span')
            .html(t.html('background.minimap.description'));


        var panelLabelEnter = bgExtrasListEnter
            .append('li')
            .attr('class', 'background-panel-toggle-item')
            .append('label')
            .call(uiTooltip()
                .title(t.html('background.panel.tooltip'))
                .keys([uiCmd('⌘⇧' + t('info_panels.background.key'))])
                .placement('top')
            );

        panelLabelEnter
            .append('input')
            .attr('type', 'checkbox')
            .on('change', function(d3_event) {
                d3_event.preventDefault();
                context.ui().info.toggle('background');
            });

        panelLabelEnter
            .append('span')
            .html(t.html('background.panel.description'));

        var locPanelLabelEnter = bgExtrasListEnter
            .append('li')
            .attr('class', 'location-panel-toggle-item')
            .append('label')
            .call(uiTooltip()
                .title(t.html('background.location_panel.tooltip'))
                .keys([uiCmd('⌘⇧' + t('info_panels.location.key'))])
                .placement('top')
            );

        locPanelLabelEnter
            .append('input')
            .attr('type', 'checkbox')
            .on('change', function(d3_event) {
                d3_event.preventDefault();
                context.ui().info.toggle('location');
            });

        locPanelLabelEnter
            .append('span')
            .html(t.html('background.location_panel.description'));


        // "Info / Report a Problem" link
        selection.selectAll('.imagery-faq')
            .data([0])
            .enter()
            .append('div')
            .attr('class', 'imagery-faq')
            .append('a')
            .attr('target', '_blank')
            .call(svgIcon('#iD-icon-out-link', 'inline'))
            .attr('href', 'https://github.com/openstreetmap/iD/blob/develop/FAQ.md#how-can-i-report-an-issue-with-background-imagery')
            .append('span')
            .html(t.html('background.imagery_problem_faq'));

        _backgroundList
            .call(drawListItems, 'radio', function(d3_event, d) {
                chooseBackground(d);
            }, function(d) {
                return !d.isHidden() && !d.overlay;
            });
    }

    function setTooltips(selection) {
        selection.each(function(d, i, nodes) {
            var item = d3_select(this).select('label');
            var span = item.select('span');
            var placement = (i < nodes.length / 2) ? 'bottom' : 'top';
            var description = d.description();
            var isOverflowing = (span.property('clientWidth') !== span.property('scrollWidth'));

            item.call(uiTooltip().destroyAny);

            if (d.id === previousBackgroundID()) {
                item.call(uiTooltip()
                    .placement(placement)
                    .title('<div>' + t.html('background.switch') + '</div>')
                    .keys([uiCmd('⌘' + t('background.key'))])
                );
            } else if (description || isOverflowing) {
                item.call(uiTooltip()
                    .placement(placement)
                    .title(description || d.label())
                );
            }
        });
    }

    function drawListItems(layerList, type, change, filter) {
        var sources = context.background()
            .sources(context.map().extent(), context.map().zoom(), true)
            .filter(filter)
            .sort(function(a, b) {
                return a.best() && !b.best() ? -1
                    : b.best() && !a.best() ? 1
                    : d3_descending(a.area(), b.area()) || d3_ascending(a.name(), b.name()) || 0;
            });

        var layerLinks = layerList.selectAll('li')
            // We have to be a bit inefficient about reordering the list since
            // arrow key navigation of radio values likes to work in the order
            // they were added, not the display document order.
            .data(sources, function(d, i) { return d.id + '---' + i; });

        layerLinks.exit()
            .remove();

        var enter = layerLinks.enter()
            .append('li')
            .classed('layer-custom', function(d) { return d.id === 'custom'; })
            .classed('best', function(d) { return d.best(); });

        var label = enter
            .append('label');

        label
            .append('input')
            .attr('type', type)
            .attr('name', 'background-layer')
            .attr('value', function(d) {
                return d.id;
            })
            .on('change', change);

        label
            .append('span')
            .html(function(d) { return d.label(); });

        enter.filter(function(d) { return d.id === 'custom'; })
            .append('button')
            .attr('class', 'layer-browse')
            .call(uiTooltip()
                .title(t.html('settings.custom_background.tooltip'))
                .placement((localizer.textDirection() === 'rtl') ? 'right' : 'left')
            )
            .on('click', function(d3_event) {
                d3_event.preventDefault();
                editCustom();
            })
            .call(svgIcon('#iD-icon-more'));

        enter.filter(function(d) { return d.best(); })
            .append('div')
            .attr('class', 'best')
            .call(uiTooltip()
                .title(t.html('background.best_imagery'))
                .placement((localizer.textDirection() === 'rtl') ? 'right' : 'left')
            )
            .append('span')
            .html('&#9733;');

        layerList
            .call(updateLayerSelections);
    }

    function updateLayerSelections(selection) {
        function active(d) {
            return context.background().showsLayer(d);
>>>>>>> b9dc749a
        }
        prefs('background-favorites', JSON.stringify(_favoriteBackgrounds));

        d3_select(nodes[i].parentElement)
          .transition()
          .duration(300)
          .ease(d3_easeCubicInOut)
          .style('background-color', 'orange')
            .transition()
            .duration(300)
            .ease(d3_easeCubicInOut)
            .style('background-color', null);

        layerList.selectAll('li')
          .sort(sortSources);
        layerList
          .call(updateLayerSelections);
        nodes[i].blur(); // Stop old de-stars from having grey background
      });

    layerLinksEnter.filter((d) => { return d.id === 'custom'; })
      .append('button')
      .attr('class', 'layer-browse')
      .call(uiTooltip()
        .title(t('settings.custom_background.tooltip'))
        .placement((localizer.textDirection() === 'rtl') ? 'right' : 'left')
      )
      .on('click', editCustom)
      .call(svgIcon('#iD-icon-more'));

    layerLinksEnter.filter((d) => { return d.best(); })
      .selectAll('label')
      .append('span')
      .attr('class', 'best')
      .call(uiTooltip()
        .title(t('background.best_imagery'))
        .placement('bottom')
      )
      .call(svgIcon('#iD-icon-best-background'));

    layerList.selectAll('li')
      .sort(sortSources);

    layerList
      .call(updateLayerSelections);

  }

  function updateLayerSelections(selection) {
    function active(d) {
      return context.background().showsLayer(d);
    }

    selection.selectAll('li')
      .classed('active', active)
      .classed('switch', (d) => { return d.id === previousBackgroundID(); })
      .call(setTooltips)
      .selectAll('input')
      .property('checked', active);
  }


<<<<<<< HEAD
  function chooseBackground(d) {
    if (d.id === 'custom' && !d.template()) {
      return editCustom();
=======
        var previousBackground = context.background().baseLayerSource();
        prefs('background-last-used-toggle', previousBackground.id);
        prefs('background-last-used', d.id);
        context.background().baseLayerSource(d);
>>>>>>> b9dc749a
    }

    d3_event.preventDefault();
    const previousBackground = context.background().baseLayerSource();
    prefs('background-last-used-toggle', previousBackground.id);
    prefs('background-last-used', d.id);
    context.background().baseLayerSource(d);
    document.activeElement.blur();
  }


  function customChanged(d) {
    if (d && d.template) {
      _customSource.template(d.template);
      chooseBackground(_customSource);
    } else {
      _customSource.template('');
      chooseBackground(context.background().findSource('none'));
    }
  }


  function editCustom() {
    d3_event.preventDefault();
    context.container()
      .call(_settingsCustomBackground);
  }


  context.background()
    .on('change.background_list', () => {
      _backgroundList.call(updateLayerSelections);
    });

  context.map()
    .on('move.background_list',
      _debounce(() => {
        // layers in-view may have changed due to map move
        window.requestIdleCallback(section.reRender);
      }, 1000)
    );

  function getBackgrounds(filter) {
    return context.background()
      .sources(context.map().extent(), context.map().zoom(), true)
      .filter(filter);
  }

  function chooseBackgroundAtOffset(offset) {
    const backgrounds = getBackgrounds((d) => { return !d.isHidden() && !d.overlay; });
    backgrounds.sort(sortSources);
    const currentBackground = context.background().baseLayerSource();
    const foundIndex = backgrounds.indexOf(currentBackground);
    if (foundIndex === -1) {
      // Can't find the current background, so just do nothing
      return;
    }

<<<<<<< HEAD
    let nextBackgroundIndex = (foundIndex + offset + backgrounds.length) % backgrounds.length;
    let nextBackground = backgrounds[nextBackgroundIndex];
    if (nextBackground.id === 'custom' && !nextBackground.template()) {
      nextBackgroundIndex = (nextBackgroundIndex + offset + backgrounds.length) % backgrounds.length;
      nextBackground = backgrounds[nextBackgroundIndex];
=======

    function editCustom() {
        context.container()
            .call(_settingsCustomBackground);
>>>>>>> b9dc749a
    }
    chooseBackground(nextBackground);
  }

  function nextBackground() {
    chooseBackgroundAtOffset(1);
  }

  function previousBackground() {
    chooseBackgroundAtOffset(-1);
  }

  context.keybinding()
    .on(t('background.next_background.key'), nextBackground)
    .on(t('background.previous_background.key'), previousBackground);

  return section;
}<|MERGE_RESOLUTION|>--- conflicted
+++ resolved
@@ -1,13 +1,6 @@
 import _debounce from 'lodash-es/debounce';
 import { descending as d3_descending, ascending as d3_ascending } from 'd3-array';
-import {
-<<<<<<< HEAD
-  event as d3_event,
-  select as d3_select
-=======
-    select as d3_select
->>>>>>> b9dc749a
-} from 'd3-selection';
+import { select as d3_select } from 'd3-selection';
 import { easeCubicInOut as d3_easeCubicInOut } from 'd3-ease';
 import { prefs } from '../../core/preferences';
 import { t, localizer } from '../../core/localizer';
@@ -27,20 +20,13 @@
   const _settingsCustomBackground = uiSettingsCustomBackground(context)
     .on('change', customChanged);
 
-<<<<<<< HEAD
   const section = uiSection('background-list', context)
-    .title(t('background.backgrounds'))
+    .label(t('background.backgrounds'))
     .disclosureContent(renderDisclosureContent);
-=======
-    var section = uiSection('background-list', context)
-        .label(t.html('background.backgrounds'))
-        .disclosureContent(renderDisclosureContent);
->>>>>>> b9dc749a
 
   const favoriteBackgroundsJSON = prefs('background-favorites');
   const _favoriteBackgrounds = favoriteBackgroundsJSON ? JSON.parse(favoriteBackgroundsJSON) : {};
 
-<<<<<<< HEAD
   function previousBackgroundID() {
     return prefs('background-last-used-toggle');
   }
@@ -78,7 +64,7 @@
     minimapLabelEnter
       .append('input')
       .attr('type', 'checkbox')
-      .on('change', () => {
+      .on('change', (d3_event) => {
         d3_event.preventDefault();
         uiMapInMap.toggle();
       });
@@ -101,7 +87,7 @@
     panelLabelEnter
       .append('input')
       .attr('type', 'checkbox')
-      .on('change', () => {
+      .on('change', (d3_event) => {
         d3_event.preventDefault();
         context.ui().info.toggle('background');
       });
@@ -123,7 +109,7 @@
     locPanelLabelEnter
       .append('input')
       .attr('type', 'checkbox')
-      .on('change', () => {
+      .on('change', (d3_event) => {
         d3_event.preventDefault();
         context.ui().info.toggle('location');
       });
@@ -196,7 +182,7 @@
     const layerLinksEnter = layerLinks.enter()
       .append('li')
       .classed('layer-custom', (d) => { return d.id === 'custom'; })
-      .classed('best', (d) =>{ return d.best(); });
+      .classed('best', (d) => { return d.best(); });
 
     const label = layerLinksEnter
       .append('label');
@@ -225,212 +211,6 @@
         } else {
           d3_select(nodes[i]).classed('active', true);
           _favoriteBackgrounds[d.id] = true;
-=======
-    function renderDisclosureContent(selection) {
-
-        // the background list
-        var container = selection.selectAll('.layer-background-list')
-            .data([0]);
-
-        _backgroundList = container.enter()
-            .append('ul')
-            .attr('class', 'layer-list layer-background-list')
-            .attr('dir', 'auto')
-            .merge(container);
-
-
-        // add minimap toggle below list
-        var bgExtrasListEnter = selection.selectAll('.bg-extras-list')
-            .data([0])
-            .enter()
-            .append('ul')
-            .attr('class', 'layer-list bg-extras-list');
-
-        var minimapLabelEnter = bgExtrasListEnter
-            .append('li')
-            .attr('class', 'minimap-toggle-item')
-            .append('label')
-            .call(uiTooltip()
-                .title(t.html('background.minimap.tooltip'))
-                .keys([t('background.minimap.key')])
-                .placement('top')
-            );
-
-        minimapLabelEnter
-            .append('input')
-            .attr('type', 'checkbox')
-            .on('change', function(d3_event) {
-                d3_event.preventDefault();
-                uiMapInMap.toggle();
-            });
-
-        minimapLabelEnter
-            .append('span')
-            .html(t.html('background.minimap.description'));
-
-
-        var panelLabelEnter = bgExtrasListEnter
-            .append('li')
-            .attr('class', 'background-panel-toggle-item')
-            .append('label')
-            .call(uiTooltip()
-                .title(t.html('background.panel.tooltip'))
-                .keys([uiCmd('⌘⇧' + t('info_panels.background.key'))])
-                .placement('top')
-            );
-
-        panelLabelEnter
-            .append('input')
-            .attr('type', 'checkbox')
-            .on('change', function(d3_event) {
-                d3_event.preventDefault();
-                context.ui().info.toggle('background');
-            });
-
-        panelLabelEnter
-            .append('span')
-            .html(t.html('background.panel.description'));
-
-        var locPanelLabelEnter = bgExtrasListEnter
-            .append('li')
-            .attr('class', 'location-panel-toggle-item')
-            .append('label')
-            .call(uiTooltip()
-                .title(t.html('background.location_panel.tooltip'))
-                .keys([uiCmd('⌘⇧' + t('info_panels.location.key'))])
-                .placement('top')
-            );
-
-        locPanelLabelEnter
-            .append('input')
-            .attr('type', 'checkbox')
-            .on('change', function(d3_event) {
-                d3_event.preventDefault();
-                context.ui().info.toggle('location');
-            });
-
-        locPanelLabelEnter
-            .append('span')
-            .html(t.html('background.location_panel.description'));
-
-
-        // "Info / Report a Problem" link
-        selection.selectAll('.imagery-faq')
-            .data([0])
-            .enter()
-            .append('div')
-            .attr('class', 'imagery-faq')
-            .append('a')
-            .attr('target', '_blank')
-            .call(svgIcon('#iD-icon-out-link', 'inline'))
-            .attr('href', 'https://github.com/openstreetmap/iD/blob/develop/FAQ.md#how-can-i-report-an-issue-with-background-imagery')
-            .append('span')
-            .html(t.html('background.imagery_problem_faq'));
-
-        _backgroundList
-            .call(drawListItems, 'radio', function(d3_event, d) {
-                chooseBackground(d);
-            }, function(d) {
-                return !d.isHidden() && !d.overlay;
-            });
-    }
-
-    function setTooltips(selection) {
-        selection.each(function(d, i, nodes) {
-            var item = d3_select(this).select('label');
-            var span = item.select('span');
-            var placement = (i < nodes.length / 2) ? 'bottom' : 'top';
-            var description = d.description();
-            var isOverflowing = (span.property('clientWidth') !== span.property('scrollWidth'));
-
-            item.call(uiTooltip().destroyAny);
-
-            if (d.id === previousBackgroundID()) {
-                item.call(uiTooltip()
-                    .placement(placement)
-                    .title('<div>' + t.html('background.switch') + '</div>')
-                    .keys([uiCmd('⌘' + t('background.key'))])
-                );
-            } else if (description || isOverflowing) {
-                item.call(uiTooltip()
-                    .placement(placement)
-                    .title(description || d.label())
-                );
-            }
-        });
-    }
-
-    function drawListItems(layerList, type, change, filter) {
-        var sources = context.background()
-            .sources(context.map().extent(), context.map().zoom(), true)
-            .filter(filter)
-            .sort(function(a, b) {
-                return a.best() && !b.best() ? -1
-                    : b.best() && !a.best() ? 1
-                    : d3_descending(a.area(), b.area()) || d3_ascending(a.name(), b.name()) || 0;
-            });
-
-        var layerLinks = layerList.selectAll('li')
-            // We have to be a bit inefficient about reordering the list since
-            // arrow key navigation of radio values likes to work in the order
-            // they were added, not the display document order.
-            .data(sources, function(d, i) { return d.id + '---' + i; });
-
-        layerLinks.exit()
-            .remove();
-
-        var enter = layerLinks.enter()
-            .append('li')
-            .classed('layer-custom', function(d) { return d.id === 'custom'; })
-            .classed('best', function(d) { return d.best(); });
-
-        var label = enter
-            .append('label');
-
-        label
-            .append('input')
-            .attr('type', type)
-            .attr('name', 'background-layer')
-            .attr('value', function(d) {
-                return d.id;
-            })
-            .on('change', change);
-
-        label
-            .append('span')
-            .html(function(d) { return d.label(); });
-
-        enter.filter(function(d) { return d.id === 'custom'; })
-            .append('button')
-            .attr('class', 'layer-browse')
-            .call(uiTooltip()
-                .title(t.html('settings.custom_background.tooltip'))
-                .placement((localizer.textDirection() === 'rtl') ? 'right' : 'left')
-            )
-            .on('click', function(d3_event) {
-                d3_event.preventDefault();
-                editCustom();
-            })
-            .call(svgIcon('#iD-icon-more'));
-
-        enter.filter(function(d) { return d.best(); })
-            .append('div')
-            .attr('class', 'best')
-            .call(uiTooltip()
-                .title(t.html('background.best_imagery'))
-                .placement((localizer.textDirection() === 'rtl') ? 'right' : 'left')
-            )
-            .append('span')
-            .html('&#9733;');
-
-        layerList
-            .call(updateLayerSelections);
-    }
-
-    function updateLayerSelections(selection) {
-        function active(d) {
-            return context.background().showsLayer(d);
->>>>>>> b9dc749a
         }
         prefs('background-favorites', JSON.stringify(_favoriteBackgrounds));
 
@@ -493,16 +273,9 @@
   }
 
 
-<<<<<<< HEAD
-  function chooseBackground(d) {
+  function chooseBackground(d3_event, d) {
     if (d.id === 'custom' && !d.template()) {
       return editCustom();
-=======
-        var previousBackground = context.background().baseLayerSource();
-        prefs('background-last-used-toggle', previousBackground.id);
-        prefs('background-last-used', d.id);
-        context.background().baseLayerSource(d);
->>>>>>> b9dc749a
     }
 
     d3_event.preventDefault();
@@ -525,7 +298,7 @@
   }
 
 
-  function editCustom() {
+  function editCustom(d3_event) {
     d3_event.preventDefault();
     context.container()
       .call(_settingsCustomBackground);
@@ -561,18 +334,11 @@
       return;
     }
 
-<<<<<<< HEAD
     let nextBackgroundIndex = (foundIndex + offset + backgrounds.length) % backgrounds.length;
     let nextBackground = backgrounds[nextBackgroundIndex];
     if (nextBackground.id === 'custom' && !nextBackground.template()) {
       nextBackgroundIndex = (nextBackgroundIndex + offset + backgrounds.length) % backgrounds.length;
       nextBackground = backgrounds[nextBackgroundIndex];
-=======
-
-    function editCustom() {
-        context.container()
-            .call(_settingsCustomBackground);
->>>>>>> b9dc749a
     }
     chooseBackground(nextBackground);
   }
