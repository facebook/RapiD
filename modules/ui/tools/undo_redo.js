import _debounce from 'lodash-es/debounce';

import {
    event as d3_event,
    select as d3_select
} from 'd3-selection';

import { t, textDirection } from '../../util/locale';
import { svgIcon } from '../../svg';
import { uiCmd } from '../cmd';
import { uiTooltipHtml } from '../tooltipHtml';
import { tooltip } from '../../util/tooltip';


export function uiToolUndoRedo(context) {

    var tool = {
        id: 'undo_redo',
        label: t('toolbar.undo_redo'),
        iconName: textDirection === 'rtl' ? 'iD-icon-redo' : 'iD-icon-undo',
        userToggleable: false
    };

    var commands = [{
        id: 'undo',
        cmd: uiCmd('⌘Z'),
        action: function() { if (editable()) context.undo(); },
        annotation: function() { return context.history().undoAnnotation(); }
    }, {
        id: 'redo',
        cmd: uiCmd('⌘⇧Z'),
        action: function() { if (editable()) context.redo(); },
        annotation: function() { return context.history().redoAnnotation(); }
    }];


    function editable() {
        return context.mode().id !== 'save' && context.map().editableDataEnabled(true /* ignore min zoom */);
    }

    var tooltipBehavior = tooltip()
        .placement('bottom')
        .html(true)
        .title(function (d) {
            return uiTooltipHtml(d.annotation() ?
                t(d.id + '.tooltip', {action: d.annotation()}) :
                t(d.id + '.nothing'), d.cmd);
        })
        .scrollContainer(d3_select('#bar'));

    var buttons;

    tool.render = function(selection) {
<<<<<<< HEAD
        var tooltipBehavior = tooltip()
            .placement('bottom')
            .html(true)
            .title(function (d) {
                // Handle string- or object-style annotations. Object-style
                // should include "type" and "description" keys, where
                // "description" is used in place of a string-style annotation.
                // See ui/fb_road_picker.js for the motivating use case.
                return uiTooltipHtml(d.annotation() ?
                    t(d.id + '.tooltip', {
                        action: d.annotation().description
                            ? d.annotation().description
                            : d.annotation(),
                    }) :
                    t(d.id + '.nothing'), d.cmd);
            });
=======
>>>>>>> fc4ec2e8

        buttons = selection.selectAll('button')
            .data(commands);

        var buttonsEnter = buttons
            .enter()
            .append('button')
            .attr('class', function(d) { return 'disabled ' + d.id + '-button bar-button'; })
            .on('click', function(d) { return d.action(); })
            .call(tooltipBehavior);

        buttonsEnter.each(function(d) {
            var iconName;
            if (textDirection === 'rtl') {
                // reverse the icons for right-to-left layout
                iconName = d.id === 'undo' ? 'redo' : 'undo';
            } else {
                iconName = d.id;
            }
            d3_select(this)
                .call(svgIcon('#iD-icon-' + iconName));
        });

        buttons = buttonsEnter.merge(buttons);
    };

    function update() {
        buttons
            .property('disabled', !editable())
            .classed('disabled', function(d) {
                return !editable() || !d.annotation();
            })
            .each(function() {
                var selection = d3_select(this);
                if (selection.property('tooltipVisible')) {
                    selection.call(tooltipBehavior.show);
                }
            });
    }

    tool.allowed = function() {
        return context.mode().id !== 'save';
    };

    tool.install = function() {
        context.keybinding()
            .on(commands[0].cmd, function() { d3_event.preventDefault(); commands[0].action(); })
            .on(commands[1].cmd, function() { d3_event.preventDefault(); commands[1].action(); });

        var debouncedUpdate = _debounce(update, 500, { leading: true, trailing: true });

        context.map()
            .on('move.undo_redo', debouncedUpdate)
            .on('drawn.undo_redo', debouncedUpdate);

        context.history()
            .on('change.undo_redo', function(difference) {
                if (difference) update();
            });

        context
            .on('enter.undo_redo', update);
    };

    tool.uninstall = function() {
        context.keybinding()
            .off(commands[0].cmd)
            .off(commands[1].cmd);

        context.map()
            .on('move.undo_redo', null)
            .on('drawn.undo_redo', null);

        context.history()
            .on('change.undo_redo', null);

        context
            .on('enter.undo_redo', null);
    };

    return tool;
}<|MERGE_RESOLUTION|>--- conflicted
+++ resolved
@@ -35,7 +35,12 @@
 
 
     function editable() {
-        return context.mode().id !== 'save' && context.map().editableDataEnabled(true /* ignore min zoom */);
+        var mode = context.mode(); 
+        if (!mode) {
+            return false; 
+        }
+
+        return mode.id !== 'save' && context.map().editableDataEnabled(true /* ignore min zoom */);
     }
 
     var tooltipBehavior = tooltip()
@@ -51,25 +56,6 @@
     var buttons;
 
     tool.render = function(selection) {
-<<<<<<< HEAD
-        var tooltipBehavior = tooltip()
-            .placement('bottom')
-            .html(true)
-            .title(function (d) {
-                // Handle string- or object-style annotations. Object-style
-                // should include "type" and "description" keys, where
-                // "description" is used in place of a string-style annotation.
-                // See ui/fb_road_picker.js for the motivating use case.
-                return uiTooltipHtml(d.annotation() ?
-                    t(d.id + '.tooltip', {
-                        action: d.annotation().description
-                            ? d.annotation().description
-                            : d.annotation(),
-                    }) :
-                    t(d.id + '.nothing'), d.cmd);
-            });
-=======
->>>>>>> fc4ec2e8
 
         buttons = selection.selectAll('button')
             .data(commands);
