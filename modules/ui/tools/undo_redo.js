--- conflicted
+++ resolved
@@ -35,16 +35,7 @@
 
 
     function editable() {
-<<<<<<< HEAD
-        var mode = context.mode(); 
-        if (!mode) {
-            return false; 
-        }
-
-        return mode.id !== 'save' && context.map().editableDataEnabled(true /* ignore min zoom */);
-=======
         return context.mode() && context.mode().id !== 'save' && context.map().editableDataEnabled(true /* ignore min zoom */);
->>>>>>> e1b8f1b2
     }
 
     var tooltipBehavior = tooltip()
