--- conflicted
+++ resolved
@@ -48,7 +48,6 @@
         var tooltipBehavior = uiTooltip()
             .placement('bottom')
             .title(function (d) {
-<<<<<<< HEAD
                 // Handle string- or object-style annotations. Object-style
                 // should include "type" and "description" keys, where
                 // "description" is used in place of a string-style annotation.
@@ -60,11 +59,6 @@
                             : d.annotation(),
                     }) :
                     t(d.id + '.nothing'), d.cmd);
-=======
-                return d.annotation() ?
-                    t.html(d.id + '.tooltip', { action: d.annotation() }) :
-                    t.html(d.id + '.nothing');
->>>>>>> b9dc749a
             })
             .keys(function(d) {
                 return [d.cmd];
