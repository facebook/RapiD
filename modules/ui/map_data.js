import {
    event as d3_event,
    select as d3_select
} from 'd3-selection';

import { svgIcon } from '../svg/icon';
import { t, textDirection } from '../util/locale';
import { tooltip } from '../util/tooltip';
import { geoExtent } from '../geo';
import { modeBrowse } from '../modes/browse';
import { uiDisclosure } from './disclosure';
import { uiSettingsCustomData } from './settings/custom_data';
import { uiTooltipHtml } from './tooltipHtml';
import { uiCmd } from './cmd';


export function uiMapData(context) {
    var key = t('map_data.key');
    var fbRoadsDataToggleKey = uiCmd('⇧' + t('map_data.layers.fb-roads.key'));
    var osmDataToggleKey = uiCmd('⌥' + t('area_fill.wireframe.key'));
    var features = context.features().featuresArray();
    var layers = context.layers();
    var fills = ['wireframe', 'partial', 'full'];

    var settingsCustomData = uiSettingsCustomData(context)
        .on('change', customChanged);

    var _pane = d3_select(null);

    var _fillSelected = context.storage('area-fill') || 'partial';
    var _dataLayerContainer = d3_select(null);
    var _photoOverlayContainer = d3_select(null);
    var _fillList = d3_select(null);
    var _featureList = d3_select(null);
    var _QAList = d3_select(null);


    function showsFeature(d) {
        return context.features().enabled(d.key);
    }


    function autoHiddenFeature(d) {
        if (d.type === 'kr_error') return context.errors().autoHidden(d);
        return context.features().autoHidden(d.key);
    }


    function clickFeature(d) {
        context.features().toggle(d.key);
        update();
    }


    function showsQA(d) {
        var QAKeys = [d];
        var QALayers = layers.all().filter(function(obj) { return QAKeys.indexOf(obj.id) !== -1; });
        var data = QALayers.filter(function(obj) { return obj.layer.supported(); });

        function layerSupported(d) {
            return d.layer && d.layer.supported();
        }
        function layerEnabled(d) {
            return layerSupported(d) && d.layer.enabled();
        }

        return layerEnabled(data[0]);
    }


    function showsFill(d) {
        return _fillSelected === d;
    }


    function setFill(d) {
        fills.forEach(function(opt) {
            context.surface().classed('fill-' + opt, Boolean(opt === d));
        });

        _fillSelected = d;
        context.storage('area-fill', d);
        if (d !== 'wireframe') {
            context.storage('area-fill-toggle', d);
        }
        update();
    }


    function toggleHighlightEdited() {
        d3_event.preventDefault();
        var surface = context.surface();
        surface.classed('highlight-edited', !surface.classed('highlight-edited'));
    }


    function showsLayer(which) {
        var layer = layers.layer(which);
        if (layer) {
            return layer.enabled();
        }
        return false;
    }


    function setLayer(which, enabled) {
        // Don't allow layer changes while drawing - #6584
        var mode = context.mode();
        if (mode && /^draw/.test(mode.id)) return;

        var layer = layers.layer(which);
        if (layer) {
            layer.enabled(enabled);

            if (!enabled && (which === 'osm' || which === 'notes' || which === 'fb-roads')) {
                context.enter(modeBrowse(context));
            }

            update();
        }
    }


    function toggleLayer(which) {
        setLayer(which, !showsLayer(which));
    }


    function drawPhotoItems(selection) {
        var photoKeys = context.photos().overlayLayerIDs();
        var photoLayers = layers.all().filter(function(obj) { return photoKeys.indexOf(obj.id) !== -1; });
        var data = photoLayers.filter(function(obj) { return obj.layer.supported(); });

        function layerSupported(d) {
            return d.layer && d.layer.supported();
        }
        function layerEnabled(d) {
            return layerSupported(d) && d.layer.enabled();
        }

        var ul = selection
            .selectAll('.layer-list-photos')
            .data([0]);

        ul = ul.enter()
            .append('ul')
            .attr('class', 'layer-list layer-list-photos')
            .merge(ul);

        var li = ul.selectAll('.list-item-photos')
            .data(data);

        li.exit()
            .remove();

        var liEnter = li.enter()
            .append('li')
            .attr('class', function(d) {
                var classes = 'list-item-photos list-item-' + d.id;
                if (d.id === 'mapillary-signs' || d.id === 'mapillary-map-features') {
                    classes += ' indented';
                }
                return classes;
            });

        var labelEnter = liEnter
            .append('label')
            .each(function(d) {
                var titleID;
                if (d.id === 'mapillary-signs') titleID = 'mapillary.signs.tooltip';
                else if (d.id === 'mapillary') titleID = 'mapillary_images.tooltip';
                else if (d.id === 'openstreetcam') titleID = 'openstreetcam_images.tooltip';
                else titleID = d.id.replace(/-/g, '_') + '.tooltip';
                d3_select(this)
                    .call(tooltip()
                        .title(t(titleID))
                        .placement('top')
                    );
            });

        labelEnter
            .append('input')
            .attr('type', 'checkbox')
            .on('change', function(d) { toggleLayer(d.id); });

        labelEnter
            .append('span')
            .text(function(d) {
                var id = d.id;
                if (id === 'mapillary-signs') id = 'photo_overlays.traffic_signs';
                return t(id.replace(/-/g, '_') + '.title');
            });

        labelEnter
            .filter(function(d) { return d.id === 'mapillary-map-features'; })
            .append('a')
            .attr('class', 'request-data-link')
            .attr('target', '_blank')
            .attr('tabindex', -1)
            .call(svgIcon('#iD-icon-out-link', 'inline'))
            .attr('href', 'https://mapillary.github.io/mapillary_solutions/data-request')
            .append('span')
            .text(t('mapillary_map_features.request_data'));


        // Update
        li
            .merge(liEnter)
            .classed('active', layerEnabled)
            .selectAll('input')
            .property('checked', layerEnabled);
    }

    function drawPhotoTypeItems(selection) {
        var data = context.photos().allPhotoTypes();

        function typeEnabled(d) {
            return context.photos().showsPhotoType(d);
        }

        var ul = selection
            .selectAll('.layer-list-photo-types')
            .data(context.photos().shouldFilterByPhotoType() ? [0] : []);

        ul.exit()
            .remove();

        ul = ul.enter()
            .append('ul')
            .attr('class', 'layer-list layer-list-photo-types')
            .merge(ul);

        var li = ul.selectAll('.list-item-photo-types')
            .data(data);

        li.exit()
            .remove();

        var liEnter = li.enter()
            .append('li')
            .attr('class', function(d) {
                return 'list-item-photo-types list-item-' + d;
            });

        var labelEnter = liEnter
            .append('label')
            .each(function(d) {
                d3_select(this)
                    .call(tooltip()
                        .title(t('photo_overlays.photo_type.' + d + '.tooltip'))
                        .placement('top')
                    );
            });

        labelEnter
            .append('input')
            .attr('type', 'checkbox')
            .on('change', function(d) {
                context.photos().togglePhotoType(d);
                update();
            });

        labelEnter
            .append('span')
            .text(function(d) {
                return t('photo_overlays.photo_type.' + d + '.title');
            });


        // Update
        li
            .merge(liEnter)
            .classed('active', typeEnabled)
            .selectAll('input')
            .property('checked', typeEnabled);
    }


    function drawOsmItems(selection) {
        var osmKeys = ['osm', 'notes'];
        var osmLayers = layers.all().filter(function(obj) { return osmKeys.indexOf(obj.id) !== -1; });

        var ul = selection
            .selectAll('.layer-list-osm')
            .data([0]);

        ul = ul.enter()
            .append('ul')
            .attr('class', 'layer-list layer-list-osm')
            .merge(ul);

        var li = ul.selectAll('.list-item')
            .data(osmLayers);

        li.exit()
            .remove();

        var liEnter = li.enter()
            .append('li')
            .attr('class', function(d) { return 'list-item list-item-' + d.id; });

        var labelEnter = liEnter
            .append('label')
            .each(function(d) {
                if (d.id === 'osm') {
                    d3_select(this)
                        .call(tooltip()
                            .html(true)
                            .title(uiTooltipHtml(t('map_data.layers.' + d.id + '.tooltip'), osmDataToggleKey))
                            .placement('bottom')
                        );
                } else {
                    d3_select(this)
                        .call(tooltip()
                            .title(t('map_data.layers.' + d.id + '.tooltip'))
                            .placement('bottom')
                        );
                }
            });

        labelEnter
            .append('input')
            .attr('type', 'checkbox')
            .on('change', function(d) { toggleLayer(d.id); });

        labelEnter
            .append('span')
            .text(function(d) { return t('map_data.layers.' + d.id + '.title'); });


        // Update
        li
            .merge(liEnter)
            .classed('active', function (d) { return d.layer.enabled(); })
            .selectAll('input')
            .property('checked', function (d) { return d.layer.enabled(); });
    }


    function drawQAItems(selection) {
        var qaKeys = ['keepRight', 'improveOSM'];
        var qaLayers = layers.all().filter(function(obj) { return qaKeys.indexOf(obj.id) !== -1; });

        var ul = selection
            .selectAll('.layer-list-qa')
            .data([0]);

        ul = ul.enter()
            .append('ul')
            .attr('class', 'layer-list layer-list-qa')
            .merge(ul);

        var li = ul.selectAll('.list-item')
            .data(qaLayers);

        li.exit()
            .remove();

        var liEnter = li.enter()
            .append('li')
            .attr('class', function(d) { return 'list-item list-item-' + d.id; });

        var labelEnter = liEnter
            .append('label')
            .each(function(d) {
                d3_select(this)
                    .call(tooltip()
                        .title(t('map_data.layers.' + d.id + '.tooltip'))
                        .placement('bottom')
                    );
            });

        labelEnter
            .append('input')
            .attr('type', 'checkbox')
            .on('change', function(d) { toggleLayer(d.id); });

        labelEnter
            .append('span')
            .text(function(d) { return t('map_data.layers.' + d.id + '.title'); });


        // Update
        li
            .merge(liEnter)
            .classed('active', function (d) { return d.layer.enabled(); })
            .selectAll('input')
            .property('checked', function (d) { return d.layer.enabled(); });
    }


    function drawFbRoadsItems(selection) {
        var fbRoadsKeys = ['fb-roads'];
        var fbRoadsLayers = layers.all().filter(function(obj) { return fbRoadsKeys.indexOf(obj.id) !== -1; });

        var ul = selection
            .selectAll('.layer-list-fb-roads')
            .data([0]);

        ul = ul.enter()
            .append('ul')
            .attr('class', 'layer-list layer-list-fb-roads')
            .merge(ul);

        var li = ul.selectAll('.list-item')
            .data(fbRoadsLayers);

        li.exit()
            .remove();

        var liEnter = li.enter()
            .append('li')
            .attr('class', function(d) { return 'list-item list-item-' + d.id; });

        var labelEnter = liEnter
            .append('label')
            .each(function(d) {
                d3_select(this)
                    .call(tooltip()
                        .html(true)
                        .title(uiTooltipHtml(
                            t('map_data.layers.' + d.id + '.tooltip'),
                            fbRoadsDataToggleKey))
                        .placement('bottom')
                    );
            });

        labelEnter
            .append('input')
            .attr('type', 'checkbox')
            .on('change', function(d) { toggleLayer(d.id); });

        labelEnter
            .append('span')
            .text(function(d) { return t('map_data.layers.' + d.id + '.title'); });


        // Update
        li
            .merge(liEnter)
            .classed('active', function (d) { return d.layer.enabled(); })
            .selectAll('input')
            .property('checked', function (d) { return d.layer.enabled(); });
    }


    // Beta feature - sample vector layers to support Detroit Mapping Challenge
    // https://github.com/osmus/detroit-mapping-challenge
    function drawVectorItems(selection) {
        var dataLayer = layers.layer('data');
        var vtData = [
            {
                name: 'Detroit Neighborhoods/Parks',
                src: 'neighborhoods-parks',
                tooltip: 'Neighborhood boundaries and parks as compiled by City of Detroit in concert with community groups.',
                template: 'https://{switch:a,b,c,d}.tiles.mapbox.com/v4/jonahadkins.cjksmur6x34562qp9iv1u3ksf-54hev,jonahadkins.cjksmqxdx33jj2wp90xd9x2md-4e5y2/{z}/{x}/{y}.vector.pbf?access_token=pk.eyJ1Ijoiam9uYWhhZGtpbnMiLCJhIjoiRlVVVkx3VSJ9.9sdVEK_B_VkEXPjssU5MqA'
            }, {
                name: 'Detroit Composite POIs',
                src: 'composite-poi',
                tooltip: 'Fire Inspections, Business Licenses, and other public location data collated from the City of Detroit.',
                template: 'https://{switch:a,b,c,d}.tiles.mapbox.com/v4/jonahadkins.cjksmm6a02sli31myxhsr7zf3-2sw8h/{z}/{x}/{y}.vector.pbf?access_token=pk.eyJ1Ijoiam9uYWhhZGtpbnMiLCJhIjoiRlVVVkx3VSJ9.9sdVEK_B_VkEXPjssU5MqA'
            }, {
                name: 'Detroit All-The-Places POIs',
                src: 'alltheplaces-poi',
                tooltip: 'Public domain business location data created by web scrapers.',
                template: 'https://{switch:a,b,c,d}.tiles.mapbox.com/v4/jonahadkins.cjksmswgk340g2vo06p1w9w0j-8fjjc/{z}/{x}/{y}.vector.pbf?access_token=pk.eyJ1Ijoiam9uYWhhZGtpbnMiLCJhIjoiRlVVVkx3VSJ9.9sdVEK_B_VkEXPjssU5MqA'
            }
        ];

        // Only show this if the map is around Detroit..
        var detroit = geoExtent([-83.5, 42.1], [-82.8, 42.5]);
        var showVectorItems = (context.map().zoom() > 9 && detroit.contains(context.map().center()));

        var container = selection.selectAll('.vectortile-container')
            .data(showVectorItems ? [0] : []);

        container.exit()
            .remove();

        var containerEnter = container.enter()
            .append('div')
            .attr('class', 'vectortile-container');

        containerEnter
            .append('h4')
            .attr('class', 'vectortile-header')
            .text('Detroit Vector Tiles (Beta)');

        containerEnter
            .append('ul')
            .attr('class', 'layer-list layer-list-vectortile');

        containerEnter
            .append('div')
            .attr('class', 'vectortile-footer')
            .append('a')
            .attr('target', '_blank')
            .attr('tabindex', -1)
            .call(svgIcon('#iD-icon-out-link', 'inline'))
            .attr('href', 'https://github.com/osmus/detroit-mapping-challenge')
            .append('span')
            .text('About these layers');

        container = container
            .merge(containerEnter);


        var ul = container.selectAll('.layer-list-vectortile');

        var li = ul.selectAll('.list-item')
            .data(vtData);

        li.exit()
            .remove();

        var liEnter = li.enter()
            .append('li')
            .attr('class', function(d) { return 'list-item list-item-' + d.src; });

        var labelEnter = liEnter
            .append('label')
            .each(function(d) {
                d3_select(this).call(
                    tooltip().title(d.tooltip).placement('top')
                );
            });

        labelEnter
            .append('input')
            .attr('type', 'radio')
            .attr('name', 'vectortile')
            .on('change', selectVTLayer);

        labelEnter
            .append('span')
            .text(function(d) { return d.name; });

        // Update
        li
            .merge(liEnter)
            .classed('active', isVTLayerSelected)
            .selectAll('input')
            .property('checked', isVTLayerSelected);


        function isVTLayerSelected(d) {
            return dataLayer && dataLayer.template() === d.template;
        }

        function selectVTLayer(d) {
            context.storage('settings-custom-data-url', d.template);
            if (dataLayer) {
                dataLayer.template(d.template, d.src);
                dataLayer.enabled(true);
            }
        }
    }


    function drawCustomDataItems(selection) {
        var dataLayer = layers.layer('data');
        var hasData = dataLayer && dataLayer.hasData();
        var showsData = hasData && dataLayer.enabled();

        var ul = selection
            .selectAll('.layer-list-data')
            .data(dataLayer ? [0] : []);

        // Exit
        ul.exit()
            .remove();

        // Enter
        var ulEnter = ul.enter()
            .append('ul')
            .attr('class', 'layer-list layer-list-data');

        var liEnter = ulEnter
            .append('li')
            .attr('class', 'list-item-data');

        var labelEnter = liEnter
            .append('label')
            .call(tooltip()
                .title(t('map_data.layers.custom.tooltip'))
                .placement('top')
            );

        labelEnter
            .append('input')
            .attr('type', 'checkbox')
            .on('change', function() { toggleLayer('data'); });

        labelEnter
            .append('span')
            .text(t('map_data.layers.custom.title'));
<<<<<<< HEAD
    
=======

>>>>>>> ec2f03a5
        liEnter
            .append('button')
            .call(tooltip()
                .title(t('settings.custom_data.tooltip'))
                .placement((textDirection === 'rtl') ? 'right' : 'left')
            )
            .on('click', editCustom)
            .call(svgIcon('#iD-icon-more'));

        liEnter
            .append('button')
            .call(tooltip()
                .title(t('map_data.layers.custom.zoom'))
                .placement((textDirection === 'rtl') ? 'right' : 'left')
            )
            .on('click', function() {
                d3_event.preventDefault();
                d3_event.stopPropagation();
                dataLayer.fitZoom();
            })
            .call(svgIcon('#iD-icon-search'));

        // Update
        ul = ul
            .merge(ulEnter);

        ul.selectAll('.list-item-data')
            .classed('active', showsData)
            .selectAll('label')
            .classed('deemphasize', !hasData)
            .selectAll('input')
            .property('disabled', !hasData)
            .property('checked', showsData);
    }


    function editCustom() {
        d3_event.preventDefault();
        context.container()
            .call(settingsCustomData);
    }


    function customChanged(d) {
        var dataLayer = layers.layer('data');

        if (d && d.url) {
            dataLayer.url(d.url);
        } else if (d && d.fileList) {
            dataLayer.fileList(d.fileList);
        }
    }


    function drawListItems(selection, data, type, name, change, active) {
        var items = selection.selectAll('li')
            .data(data);

        // Exit
        items.exit()
            .remove();

        // Enter
        var enter = items.enter()
            .append('li')
            .call(tooltip()
                .html(true)
                .title(function(d) {
                    var tip;
                    if (name === 'feature') {
                        tip = d.description;
                    } else {
                        tip = t(name + '.' + d + '.tooltip');
                    }
                    var key = (d === 'wireframe' ? t('area_fill.wireframe.key') : null);
                    if ((name === 'feature' || name === 'keepRight') && autoHiddenFeature(d)) {
                        var msg = showsLayer('osm') ? t('map_data.autohidden') : t('map_data.osmhidden');
                        tip += '<div>' + msg + '</div>';
                    }
                    return uiTooltipHtml(tip, key);
                })
                .placement('top')
            );

        var label = enter
            .append('label');

        label
            .append('input')
            .attr('type', type)
            .attr('name', name)
            .on('change', change);

        label
            .append('span')
            .text(function(d) {
                if (name === 'feature') {
                    return d.title;
                }
                return t(name + '.' + d + '.description');
            });

        // Update
        items = items
            .merge(enter);

        items
            .classed('active', active)
            .selectAll('input')
            .property('checked', active)
            .property('indeterminate', function(d) {
                return ((name === 'feature' || name === 'keepRight') && autoHiddenFeature(d));
            });
    }


    function renderDataLayers(selection) {
        var container = selection.selectAll('.data-layer-container')
            .data([0]);

        _dataLayerContainer = container.enter()
            .append('div')
            .attr('class', 'data-layer-container')
            .merge(container);

        updateDataLayers();
    }

    function renderPhotoOverlays(selection) {
        var container = selection.selectAll('.photo-overlay-container')
            .data([0]);

        _photoOverlayContainer = container.enter()
            .append('div')
            .attr('class', 'photo-overlay-container')
            .merge(container);

        updatePhotoOverlays();
    }


    function renderFillList(selection) {
        var container = selection.selectAll('.layer-fill-list')
            .data([0]);

        _fillList = container.enter()
            .append('ul')
            .attr('class', 'layer-list layer-fill-list')
            .merge(container);

        updateFillList();
    }


    function renderFeatureList(selection) {
        var container = selection.selectAll('.layer-feature-list-container')
            .data([0]);

        var containerEnter = container.enter()
            .append('div')
            .attr('class', 'layer-feature-list-container');

        containerEnter
            .append('ul')
            .attr('class', 'layer-list layer-feature-list');

        var footer = containerEnter
            .append('div')
            .attr('class', 'feature-list-links section-footer');

        footer
            .append('a')
            .attr('class', 'feature-list-link')
            .attr('href', '#')
            .text(t('issues.enable_all'))
            .on('click', function() {
                context.features().enableAll();
            });

        footer
            .append('a')
            .attr('class', 'feature-list-link')
            .attr('href', '#')
            .text(t('issues.disable_all'))
            .on('click', function() {
                context.features().disableAll();
            });

        // Update
        container = container
            .merge(containerEnter);

        _featureList = container.selectAll('.layer-feature-list');

        updateFeatureList();
    }

    function updatePhotoOverlays() {
        _photoOverlayContainer
            .call(drawPhotoItems)
            .call(drawPhotoTypeItems);
    }

    function updateDataLayers() {
        _dataLayerContainer
            .call(drawOsmItems)
            .call(drawFbRoadsItems)
            .call(drawQAItems)
            .call(drawCustomDataItems)
            .call(drawVectorItems);      // Beta - Detroit mapping challenge
    }

    function updateFillList() {
        _fillList
            .call(drawListItems, fills, 'radio', 'area_fill', setFill, showsFill);
    }

    function updateFeatureList() {
        _featureList
            .call(drawListItems, features, 'checkbox', 'feature', clickFeature, showsFeature);
    }

    function update() {

        if (!_pane.select('.disclosure-wrap-data_layers').classed('hide')) {
            updateDataLayers();
        }
        if (!_pane.select('.disclosure-wrap-photo_overlays').classed('hide')) {
            updatePhotoOverlays();
        }
        if (!_pane.select('.disclosure-wrap-fill_area').classed('hide')) {
            updateFillList();
        }
        if (!_pane.select('.disclosure-wrap-map_features').classed('hide')) {
            updateFeatureList();
        }

        _QAList
            .call(drawListItems, ['keep-right'], 'checkbox', 'QA', function(d) { toggleLayer(d); }, showsQA);
    }


    function toggleWireframe() {
        if (d3_event) {
            d3_event.preventDefault();
            d3_event.stopPropagation();
        }

        if (_fillSelected === 'wireframe') {
            _fillSelected = context.storage('area-fill-toggle') || 'partial';
        } else {
            _fillSelected = 'wireframe';
        }

        setFill(_fillSelected);
        context.map().pan([0,0]);  // trigger a redraw
    }

    var paneTooltip = tooltip()
        .placement((textDirection === 'rtl') ? 'right' : 'left')
        .html(true)
        .title(uiTooltipHtml(t('map_data.description'), key));

    function hidePane() {
        context.ui().togglePanes();
    }

    uiMapData.togglePane = function() {
        if (d3_event) d3_event.preventDefault();
        paneTooltip.hide();
        context.ui().togglePanes(!_pane.classed('shown') ? _pane : undefined);
    };

    uiMapData.renderToggleButton = function(selection) {

        selection
            .append('button')
            .on('click', uiMapData.togglePane)
            .call(svgIcon('#iD-icon-data', 'light'))
            .call(paneTooltip);
    };


    uiMapData.renderPane = function(selection) {

        _pane = selection
            .append('div')
            .attr('class', 'fillL map-pane map-data-pane hide')
            .attr('pane', 'map-data');

        var heading = _pane
            .append('div')
            .attr('class', 'pane-heading');

        heading
            .append('h2')
            .text(t('map_data.title'));

        heading
            .append('button')
            .on('click', hidePane)
            .call(svgIcon('#iD-icon-close'));


        var content = _pane
            .append('div')
            .attr('class', 'pane-content');


        // data layers
        content
            .append('div')
            .attr('class', 'map-data-data-layers')
            .call(uiDisclosure(context, 'data_layers', true)
                .title(t('map_data.data_layers'))
                .content(renderDataLayers)
            );

        // photo overlays
        content
            .append('div')
            .attr('class', 'map-data-photo-overlays')
            .call(uiDisclosure(context, 'photo_overlays', false)
                .title(t('photo_overlays.title'))
                .content(renderPhotoOverlays)
            );

        // area fills
        content
            .append('div')
            .attr('class', 'map-data-area-fills')
            .call(uiDisclosure(context, 'fill_area', false)
                .title(t('map_data.fill_area'))
                .content(renderFillList)
            );

        // feature filters
        content
            .append('div')
            .attr('class', 'map-data-feature-filters')
            .call(uiDisclosure(context, 'map_features', false)
                .title(t('map_data.map_features'))
                .content(renderFeatureList)
            );


        // add listeners
        context.features()
            .on('change.map_data-update', update);

        update();
        setFill(_fillSelected);

        context.keybinding()
            .on(key, uiMapData.togglePane)
            .on(t('area_fill.wireframe.key'), toggleWireframe)
            .on(osmDataToggleKey, function() {
                d3_event.preventDefault();
                d3_event.stopPropagation();
                toggleLayer('osm');
            })
            .on(fbRoadsDataToggleKey, function () {
                d3_event.preventDefault();
                d3_event.stopPropagation();
                toggleLayer('fb-roads');
            })
            .on(t('map_data.highlight_way_edits.key'), toggleHighlightEdited);
    };

    return uiMapData;
}<|MERGE_RESOLUTION|>--- conflicted
+++ resolved
@@ -594,11 +594,7 @@
         labelEnter
             .append('span')
             .text(t('map_data.layers.custom.title'));
-<<<<<<< HEAD
-    
-=======
-
->>>>>>> ec2f03a5
+
         liEnter
             .append('button')
             .call(tooltip()
