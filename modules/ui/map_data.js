--- conflicted
+++ resolved
@@ -92,12 +92,9 @@
         d3_event.preventDefault();
         var surface = context.surface();
         surface.classed('highlight-edited', !surface.classed('highlight-edited'));
-<<<<<<< HEAD
-=======
         updateVisualDiffList();
 
         context.map().pan([0,0]);  // trigger a redraw
->>>>>>> 770ab139
     }
 
 
@@ -601,11 +598,6 @@
         labelEnter
             .append('span')
             .text(t('map_data.layers.custom.title'));
-<<<<<<< HEAD
-    
-=======
-
->>>>>>> 770ab139
         liEnter
             .append('button')
             .call(tooltip()
@@ -976,11 +968,7 @@
                 d3_event.stopPropagation();
                 toggleLayer('osm');
             })
-<<<<<<< HEAD
-            .on(t('map_data.layers.ai-features.key'), toggleHighlightEdited);
-=======
             .on(t('map_data.highlight_edits.key'), toggleHighlightEdited);
->>>>>>> 770ab139
     };
 
     return uiMapData;
