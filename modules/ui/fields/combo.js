--- conflicted
+++ resolved
@@ -316,7 +316,6 @@
     }
 
 
-<<<<<<< HEAD
     function isFbRoadId (entity) {
         if (entity.id) {
             return entity.id.startswith('w-');
@@ -325,12 +324,9 @@
        }
     }
 
-    
-    function removeMultikey(d) {
-=======
+
     function removeMultikey(d3_event, d) {
         d3_event.preventDefault();
->>>>>>> b9dc749a
         d3_event.stopPropagation();
 
         // don't move source=digitalglobe or source=maxar on ML road
@@ -566,15 +562,11 @@
                 .attr('href', '#')
                 .on('click', removeMultikey)
                 .attr('class', 'remove')
-<<<<<<< HEAD
                 .text(function(d) {
                     // don't show 'x' on the digitalglobe/maxar label on ML road
                     // TODO: switch to check on __fbid__
                     return _entityIDs[0] && isFbRoadId(_entityIDs[0]) && field.key === 'source' && (d.value === 'digitalglobe' || d.value === 'maxar') ? '' : '×';
                 });
-=======
-                .html('×');
->>>>>>> b9dc749a
 
         } else {
             var isMixed = Array.isArray(tags[field.key]);
