--- conflicted
+++ resolved
@@ -298,11 +298,7 @@
 
     uiHelp.renderToggleButton = function(selection) {
 
-<<<<<<< HEAD
-        _toggleButton = selection.append('button')
-=======
         selection.append('button')
->>>>>>> ec2f03a5
             .on('click', uiHelp.togglePane)
             .call(svgIcon('#iD-icon-help', 'light'))
             .call(paneTooltip);
