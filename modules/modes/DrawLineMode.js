import { vecEqual, vecLength } from '@rapid-sdk/math';

import { AbstractMode } from './AbstractMode';
import { actionAddEntity } from '../actions/add_entity';
import { actionAddMidpoint } from '../actions/add_midpoint';
import { actionAddVertex } from '../actions/add_vertex';
import { actionMoveNode } from '../actions/move_node';
import { geoChooseEdge } from '../geo';
import { osmNode, osmWay } from '../osm';
import {cursors} from './index';
const DEBUG = false;
/**
 * `DrawLineMode`
 * In this mode, we are drawing a new line or continuing an existing line.
 */
export class DrawLineMode extends AbstractMode {

  /**
   * @constructor
   * @param  `context`  Global shared application context
   */
  constructor(context) {
    super(context);
    this.id = 'draw-line';

    this.defaultTags = {};
    this.drawWayID = null;    // The draw way just contains the way that we are drawing
    this.drawNodeID = null;   // The draw node is temporary and just follows the pointer
    this.firstNodeID = null;  // The first real node in the draw way
    this.lastNodeID = null;   // The last real node in the draw way (the draw node is after/before this one)

    // So for a draw way like:
    //
    //  A -> B -> C -> D
    //
    // A is the firstNode
    // C is the lastNode
    // D is the drawNode, temporary and will be rolled back in `exit()`
    // A or C can be clicked on to finish the way

    // _insertIndex determines where new nodes get added (see `osmWay.addNode()`)
    // `0` = beginning, `undefined` = end
    this._insertIndex = undefined;

    // The history index when we start drawing
    this._editIndex = null;

    // Watch coordinates to determine if we have moved enough
    this._lastCoord = null;

    // To deal with undo/redo, we take snapshots on every commit, keyed to the stable graph.
    // If we ever find ourself in an edit where we can't retrieve this information, leave `DrawLineMode`.
    // This means we've undo/redoed into an edit where the user wasn't drawing lines.
    // It's kinda hack, but I dont know what else to do right now.
    this._snapshots = new Map();

    // Make sure the event handlers have `this` bound correctly
    this._cancel = this._cancel.bind(this);
    this._click = this._click.bind(this);
    this._finish = this._finish.bind(this);
    this._move = this._move.bind(this);
    this._restoreSnapshot = this._restoreSnapshot.bind(this);
  }


  /**
   * enter
   * Enters the mode.
   * Draw a new line, or optionally continue an existing line.
   * @param  {Object?}  options - Optional `Object` of options passed to the new mode
   * @param  {Object}   options.continueNodeID - an OSM node to continue from
   * @param  {Object}   options.continueWayID - an OSM way to continue from
   * @return {boolean}  `true` if the mode can be entered, `false` if not
   */
  enter(options = {}) {
    const context = this.context;
    const editor = context.systems.editor;
    const graph = editor.staging.graph;

    const continueNodeID = options.continueNodeID;
    const continueWayID = options.continueWayID;
    const continueNode = continueNodeID && graph.hasEntity(continueNodeID);
    const continueWay = continueWayID && graph.hasEntity(continueWayID);

    // If either parameter is present, make sure they are both valid
    if (continueNode || continueWay) {
      if (!(continueNode instanceof osmNode)) return false;
      if (!(continueWay instanceof osmWay)) return false;

      if (DEBUG) {
        console.log(`DrawLineMode: entering, continuing line ${continueWay.id}`);  // eslint-disable-line no-console
      }

    } else {    // Start a new line
      if (DEBUG) {
        console.log('DrawLineMode: entering');  // eslint-disable-line no-console
      }
    }

    this._active = true;

    this.drawWayID = null;
    this.drawNodeID = null;
    this.lastNodeID = null;
    this.firstNodeID = null;
    this._insertIndex = undefined;
    this._lastCoord = null;

    this._selectedData.clear();

    context.enableBehaviors(['hover', 'draw', 'map-interaction', 'map-nudging']);
    const eventManager = context.systems.map.renderer.events;
    eventManager.setCursor('crosshair');
    context.behaviors.hover.on('hoverchange', this._hover);
    context.behaviors.draw
      .on('move', this._move)
      .on('click', this._click)
      .on('finish', this._finish)
      .on('cancel', this._cancel);

    editor
      .on('historyjump', this._restoreSnapshot);

    context.behaviors['map-interaction'].doubleClickEnabled = false;

    editor.setCheckpoint('beginDraw');
    this._editIndex = editor.index;

    // If we are continuing, the drawWay is the way being continued..
    if (continueNode && continueWay) {
      const continueFromStart = (continueWay.affix(continueNode.id) === 'prefix');
      const oppositeNodeID = (continueFromStart ? continueWay.last() : continueWay.first());
      this._insertIndex = (continueFromStart ? 0 : undefined);
      this.drawWayID = continueWayID;
      this.lastNodeID = continueNodeID;
      this.firstNodeID = oppositeNodeID;
      this._addDrawNode();
      this._refreshEntities();
    }

    return true;
  }


  /**
   * exit
   */
  exit() {
    if (!this._active) return;
    this._active = false;

    if (DEBUG) {
      console.log('DrawLineMode: exiting');  // eslint-disable-line no-console
    }

    const context = this.context;
    const editor = context.systems.editor;
    const scene = context.systems.map.scene;

<<<<<<< HEAD
    context.behaviors.draw
      .off('move', this._move)
      .off('click', this._click)
      .off('finish', this._finish)
      .off('cancel', this._cancel);

    editor
      .off('historyjump', this._restoreSnapshot);


    editor.beginTransaction();
    editor.revert();    // revert work-in-progress, i.e. the temporary drawing node

=======
    // If there is a temporary draw node, remove it.
    if (this.drawNode) {
      context.pop();
      if (this.drawWay) {
        this.drawWay = context.hasEntity(this.drawWay.id);  // Refresh draw way, so we can count its nodes
      }
    }
>>>>>>> d5bec9bc
    // Confirm that the draw way exists and is valid..
    // If any issues, revert back to how things were before we started.
    const graph = editor.stable.graph;
    const drawWay = this.drawWayID && graph.hasEntity(this.drawWayID);
    const length = drawWay?.nodes?.length || 0;
    if (length < 2 || this.firstNodeID === this.lastNodeID) {
      if (DEBUG) {
        console.log('DrawLineMode: draw way invalid, rolling back');  // eslint-disable-line no-console
      }
      if (editor.index > this._editIndex) {
        while (editor.index !== this._editIndex) {
          editor.undo();
        }
      } else if (editor.index < this._editIndex) {
        editor.restoreCheckpoint('beginDraw');
      }
    }

    this.drawWayID = null;
    this.drawNodeID = null;
    this.lastNodeID = null;
    this.firstNodeID = null;
    this._insertIndex = undefined;
    this._editIndex = null;
    this._lastCoord = null;

    this._selectedData.clear();
    scene.clearClass('drawing');

    window.setTimeout(() => {
      context.behaviors['map-interaction'].doubleClickEnabled = true;
    }, 1000);

<<<<<<< HEAD
    editor.endTransaction();
=======
    context.behaviors.draw
      .off('move', this._move)
      .off('click', this._click)
      .off('finish', this._finish)
      .off('cancel', this._cancel);

    context.systems.edits
      .off('undone', this._undoOrRedo)
      .off('redone', this._undoOrRedo);

    context.resumeChangeDispatch();
    const eventManager = context.systems.map.renderer.events;
    eventManager.setCursor('grab');
>>>>>>> d5bec9bc
  }


  /**
   * _refreshEntities
   *  Confirms that the drawing entities all exist in the graph after any modifications.
   *  Updates `selectedData` collection to include the draw way
   *  Updates `drawing` class for items that need it
   */
  _refreshEntities() {
    const context = this.context;
    const editor = context.systems.editor;
    const scene = context.scene();

    scene.clearClass('drawing');
    this._selectedData.clear();

    const graph = editor.staging.graph;
    const drawWay = this.drawWayID && graph.hasEntity(this.drawWayID);
    const drawNode = this.drawWayID && graph.hasEntity(this.drawNodeID);
    const lastNode = this.lastNodeID && graph.hasEntity(this.lastNodeID);
    const firstNode = this.firstNodeID && graph.hasEntity(this.firstNodeID);

    // Sanity check - Bail out if any of these are missing.
    if (!drawWay || !lastNode || !firstNode) {
      // debugger;
      this._cancel();
      return;
    }

    // drawNode may or may not exist, it will be recreated after the user moves the pointer.
    if (drawNode) {
      scene.classData('osm', drawNode.id, 'drawing');
    }

    // todo - we do want to allow connecting a line to itself in some situations
    scene.classData('osm', drawWay.id, 'drawing');
    this._selectedData.set(drawWay.id, drawWay);
  }


  /**
   * _getAnnotation
   * An annotation is a text associated with the edit, such as "Started a line".
   * @return  {string?}  String such as "Started a line", or undefined if the drawWay is incomplete
   */
  _getAnnotation() {
    const context = this.context;
    const editor = context.systems.editor;
    const graph = editor.staging.graph;
    const l10n = context.systems.l10n;

    const drawWay = this.drawWayID && graph.hasEntity(this.drawWayID);
    const length = drawWay?.nodes?.length || 0;
    if (length < 2) return undefined;

    const which = length > 2 ? 'continue' : 'start';
    return l10n.t(`operations.${which}.annotation.line`);
  }


  /**
   * _move
   * Move the draw node, or create one if needed.
   * @param  {Object}  eventData - Object containing data about the event and what was targeted
   */
  _move(eventData) {
    if (!this.drawWayID) return;  // haven't started drawing yet

    const context = this.context;
    const editor = context.systems.editor;
    const projection = context.projection;
    const coord = eventData.coord;
    let loc = projection.invert(coord);

    // How much has the pointer moved?
    const dist = this._lastCoord ? vecLength(coord, this._lastCoord) : 0;
    this._lastCoord = coord;

    let graph = editor.staging.graph;
    let drawNode = this.drawNodeID && graph.hasEntity(this.drawNodeID);

    editor.beginTransaction();

    // If the draw node has gone missing (probably due to undo/redo), replace it.
    // We check distance to account for the situation where the user is undoing/redoing.
    // Exit out of here if the user is just hitting keys and not actually moving the pointer.
    // (counterintuitively:  we will still receive 'move' events if the user is
    //  just hitting modifier keys without moving!  This is to handle snap/unsnap.)
    if (!drawNode) {
      if (dist > 1) {  // The user is moving the pointer so we really need a draw node!
        drawNode = this._addDrawNode();
        graph = editor.staging.graph;
      } else {         // Never mind, the user is undoing/redoing - not moving!
        editor.endTransaction();
        return;
      }
    }

    // Calculate snap, if any..
    // Allow snapping only for OSM Entities in the current graph (i.e. not Rapid features)
    const datum = eventData?.target?.data;
    const choice = eventData?.target?.choice;
    const target = datum && graph.hasEntity(datum.id);

    // Snap to a node
    if (target?.type === 'node') {
      loc = target.loc;

    // Snap to a way
//    } else if (target?.type === 'way' && choice) {
//      loc = choice.loc;
//    }
    } else if (target?.type === 'way') {
      const choice = geoChooseEdge(graph.childNodes(target), coord, projection, drawNode.id);
      const SNAP_DIST = 6;  // hack to avoid snap to fill, see #719
      if (choice && choice.distance < SNAP_DIST) {
        loc = choice.loc;
      }
    }

    editor.perform(actionMoveNode(drawNode.id, loc));

    this._refreshEntities();
    editor.endTransaction();
  }


  /**
   * _click
   * Process whatever the user clicked on.
   * @param  {Object}  eventData - Object containing data about the event and what was targeted
   */
  _click(eventData) {
    const context = this.context;
    const editor = context.systems.editor;
    const locations = context.systems.locations;
    const projection = context.projection;
    const coord = eventData.coord;
    let loc = projection.invert(coord);

    if (locations.blocksAt(loc).length) return;   // editing is blocked here

    let graph = editor.staging.graph;
    let drawNode = this.drawNodeID && graph.hasEntity(this.drawNodeID);

    // Start transaction now - if we are making a draw node, we want it included.
    editor.beginTransaction();

    // If draw node has gone missing (probably due to undo/redo), replace it.
    // Note that we don't need the distance checking code here that we have in `_move()`.
    // If we receive a 'click', we really do need a draw node now!
    if (this.drawWayID && !drawNode) {
      drawNode = this._addDrawNode();
      graph = editor.staging.graph;
    }

    // Now that the user has clicked, let them nudge the map by moving to the edge.
    context.behaviors['map-nudging'].allow();

    // Calculate snap, if any..
    // Allow snapping only for OSM Entities in the current graph (i.e. not Rapid features)
    const datum = eventData?.target?.data;
    const choice = eventData?.target?.choice;
    const target = datum && graph.hasEntity(datum.id);
    let node, edge;

    // Snap to a node
    if (target?.type === 'node') {
      loc = target.loc;
      node = target;

    // Snap to a way
//  } else if (target?.type === 'way' && choice) {
//      const edge = [ target.nodes[choice.index - 1], target.nodes[choice.index] ];
//      this._clickWay(choice.loc, edge);
//      return;
//    }
    } else if (target?.type === 'way') {
      const choice = geoChooseEdge(graph.childNodes(target), coord, projection, this.drawNodeID);
      const SNAP_DIST = 6;  // hack to avoid snap to fill, see #719
      if (choice && choice.distance < SNAP_DIST) {
        loc = choice.loc;
        edge = [ target.nodes[choice.index - 1], target.nodes[choice.index] ];
      }
    }

    // Handle whatever was clicked on.
    // The `_click?` functions below are responsible for calling `_refreshEntities()` and `endTransaction()`
    // because in certain situations we will be finishing the line and jumping right into `exit()`
    if (node) {
      this._clickNode(loc, node);
    } else if (edge) {
      this._clickWay(loc, edge);
    } else {
      this._clickLoc(loc);
    }
    // in other words... do not put code here - we might have already exited the mode!
  }


  /**
   * _clickLoc
   * Clicked on nothing, create a node at given `loc`.
   */
  _clickLoc(loc) {
    const EPSILON = 1e-6;
    const context = this.context;
    const editor = context.systems.editor;

    let graph = editor.staging.graph;
    let drawWay = this.drawWayID && graph.hasEntity(this.drawWayID);
    let drawNode = this.drawNodeID && graph.hasEntity(this.drawNodeID);
    let lastNode = this.lastNodeID && graph.hasEntity(this.lastNodeID);
    let firstNode = this.firstNodeID && graph.hasEntity(this.firstNodeID);

    // Extend line by adding vertex at `loc`...
    if (drawWay) {
      // The draw node is at the first or last node, try to finish the line.
      // (Normally this situation would be caught in `_clickNode`, maybe the user held down modifier key?)
      if (vecEqual(loc, lastNode.loc, EPSILON) || vecEqual(loc, firstNode.loc, EPSILON)) {
        this._finish();
        return;
      }

      if (DEBUG) {
        console.log(`DrawLineMode: _clickLoc, extending line to ${loc}`);  // eslint-disable-line no-console
      }

      // If the line has enough segments, commit the work in progress so we can undo/redo to it.
      const annotation = this._getAnnotation();
      if (annotation) {
        editor.commit({ annotation: annotation, selectedIDs: [drawWay.id] });
        this._takeSnapshot(firstNode.id, drawNode.id);
      }

      // Replace draw node
      this.lastNodeID = drawNode.id;
      this._addDrawNode(loc);


    // Start a new line at `loc`...
    } else {
      if (DEBUG) {
        console.log(`DrawLineMode: _clickLoc, starting line at ${loc}`);  // eslint-disable-line no-console
      }
      firstNode = osmNode({ loc: loc });
      drawNode = osmNode({ loc: loc });
      drawWay = osmWay({ tags: this.defaultTags, nodes: [ firstNode.id, drawNode.id ] });

      this.firstNodeID = firstNode.id;
      this.lastNodeID = firstNode.id;
      this.drawNodeID = drawNode.id;
      this.drawWayID = drawWay.id;

      editor.perform(
        actionAddEntity(firstNode),  // Create first node
        actionAddEntity(drawNode),   // Create new draw node (end)
        actionAddEntity(drawWay)     // Create new draw way
      );
    }

    this._refreshEntities();
    editor.endTransaction();
  }


  /**
   * _clickWay
   * Clicked on an target way, add a midpoint along the `edge` at given `loc`.
   */
  _clickWay(loc, edge) {
    const EPSILON = 1e-6;
    const context = this.context;
    const editor = context.systems.editor;
    const midpoint = { loc: loc, edge: edge };

    let graph = editor.staging.graph;
    let drawWay = this.drawWayID && graph.hasEntity(this.drawWayID);
    let drawNode = this.drawNodeID && graph.hasEntity(this.drawNodeID);
    let lastNode = this.lastNodeID && graph.hasEntity(this.lastNodeID);
    let firstNode = this.firstNodeID && graph.hasEntity(this.firstNodeID);

    // Extend line by adding vertex as midpoint along target edge...
    if (drawWay) {
      // The drawNode is at the first or last node, try to finish the line.
      // (Normally this situation would be caught in `_clickNode`, maybe the user held down modifier key?)
      if (vecEqual(loc, lastNode.loc, EPSILON) || vecEqual(loc, firstNode.loc, EPSILON)) {
        this._finish();
        return;
      }

      if (DEBUG) {
        console.log(`DrawLineMode: _clickWay, extending line to edge ${edge}`);  // eslint-disable-line no-console
      }

      editor.perform(
        actionMoveNode(drawNode.id, loc),       // Finalize position of draw node at `loc`
        actionAddMidpoint(midpoint, drawNode)   // Add draw node as a midpoint on target edge
      );

      // If the line has enough segments, commit the work in progress so we can undo/redo to it.
      const annotation = this._getAnnotation();
      if (annotation) {
        editor.commit({ annotation: annotation, selectedIDs: [drawWay.id] });
        this._takeSnapshot(firstNode.id, drawNode.id);
      }

      // Replace draw node
      this.lastNodeID = drawNode.id;
      this._addDrawNode(loc);


    // Start a new line at `loc` on target edge...
    } else {
      if (DEBUG) {
        console.log(`DrawLineMode: _clickWay, starting line at edge ${edge}`);  // eslint-disable-line no-console
      }

      firstNode = osmNode({ loc: loc });
      drawNode = osmNode({ loc: loc });
      drawWay = osmWay({ tags: this.defaultTags, nodes: [ firstNode.id, drawNode.id ] });

      this.firstNodeID = firstNode.id;
      this.lastNodeID = firstNode.id;
      this.drawNodeID = drawNode.id;
      this.drawWayID = drawWay.id;

      editor.perform(
        actionAddEntity(firstNode),              // Create first node
        actionAddEntity(drawNode),               // Create new draw node (end)
        actionAddEntity(drawWay),                // Create new draw way
        actionAddMidpoint(midpoint, firstNode)   // Add first node as midpoint on target edge
      );
    }

    this._refreshEntities();
    editor.endTransaction();
  }


  /**
   * _clickNode
   * Clicked on a target node, include that node in the line we are drawing.
   */
  _clickNode(loc, targetNode) {
    const EPSILON = 1e-6;
    const context = this.context;
    const editor = context.systems.editor;

    let graph = editor.staging.graph;
    let drawWay = this.drawWayID && graph.hasEntity(this.drawWayID);
    let drawNode = this.drawNodeID && graph.hasEntity(this.drawNodeID);
    let lastNode = this.lastNodeID && graph.hasEntity(this.lastNodeID);
    let firstNode = this.firstNodeID && graph.hasEntity(this.firstNodeID);

    // Extend line by reusing target node as a vertex...
    // (Note that we don't need to replace the draw node in this scenario)
    if (drawWay) {

      // Target node is the last node - finish the line here.
      if (targetNode.id === lastNode.id || vecEqual(loc, lastNode.loc, EPSILON)) {
        this._finish();
        return;
      }

      if (DEBUG) {
        console.log(`DrawLineMode: _clickNode, extending line to ${targetNode.id}`);  // eslint-disable-line no-console
      }

      editor.perform(
        this._actionRemoveDrawNode(drawWay, drawNode),                 // Remove the draw node from the draw way
        actionAddVertex(drawWay.id, targetNode.id, this._insertIndex)  // Add target node to draw way
      );

      // If the line has enough segments, commit the work in progress so we can undo/redo to it.
      const annotation = this._getAnnotation();
      if (annotation) {
        editor.commit({ annotation: annotation, selectedIDs: [drawWay.id] });
        this._takeSnapshot(firstNode.id, targetNode.id);
      }

      // Target node is the first node - we just closed the line and can finish it.
      if (targetNode.id === firstNode.id || vecEqual(loc, firstNode.loc, EPSILON)) {
        this._finish();
        return;

      // Target node is some other node - put the draw node back and continue drawing..
      } else {
        this.lastNodeID = targetNode.id;
        editor.perform(
          actionAddEntity(drawNode),
          actionAddVertex(drawWay.id, drawNode.id, this._insertIndex)
        );
      }

    // Start a new line at target node...
    } else {
      if (DEBUG) {
        console.log(`DrawLineMode: _clickNode, starting line at ${targetNode.id}`);  // eslint-disable-line no-console
      }

      drawNode = osmNode({ loc: loc });
      drawWay = osmWay({ tags: this.defaultTags, nodes: [ targetNode.id, drawNode.id ] });

      this.firstNodeID = targetNode.id;
      this.lastNodeID = targetNode.id;
      this.drawNodeID = drawNode.id;
      this.drawWayID = drawWay.id;

      editor.perform(
        actionAddEntity(drawNode),   // Create new draw node (end)
        actionAddEntity(drawWay)     // Create new draw way
      );
    }

    this._refreshEntities();
    editor.endTransaction();
  }


  /**
   * _actionRemoveDrawNode
   */
  _actionRemoveDrawNode(drawWay, drawNode) {
    return (graph) => {
      return graph.replace(graph.entity(drawWay.id).removeNode(drawNode.id)).remove(drawNode);
    };
  }


  /**
   * _addDrawNode
   */
  _addDrawNode(loc) {
    const context = this.context;
    const editor = context.systems.editor;
    const map = context.systems.map;

    const drawNode = osmNode({ loc: loc ?? map.mouseLoc() });
    this.drawNodeID = drawNode.id;

    editor.perform(
      actionAddEntity(drawNode),                                        // Create new draw node
      actionAddVertex(this.drawWayID, drawNode.id, this._insertIndex)   // Add new draw node to draw way
    );

    return drawNode;
  }


  /**
   * _finish
   * Done drawing, select the draw way or return to browse mode.
   * Note that `exit()` will be called immediately after this to perform cleanup.
   */
  _finish() {
    const context = this.context;
    const editor = context.systems.editor;
    const graph = editor.staging.graph;
    const drawWay = this.drawWayID && graph.hasEntity(this.drawWayID);

    if (drawWay) {
      if (DEBUG) {
        console.log(`DrawLineMode: _finish, drawWay.id = ${drawWay.id}`);  // eslint-disable-line no-console
      }
      const isNewFeature = (Object.keys(drawWay.tags).length === 0);  // no tags
      context.enter('select-osm', { selection: { osm: [drawWay.id] }, newFeature: isNewFeature });
    } else {
      context.enter('browse');
    }
  }


  /**
   * _cancel
   * Cancel all drawing and return to browse mode.
   * Note that `exit()` will be called immediately after this to perform cleanup.
   */
  _cancel() {
    if (DEBUG) {
      console.log(`DrawLineMode: _cancel`);  // eslint-disable-line no-console
    }
    // Nulling the draw way will cause `exit()` to revert back
    // to the way things were before we started drawing.
    this.drawWayID = null;
    this.context.enter('browse');
  }


  /**
   * _takeSnapshot
   * To deal with undo/redo, we take snapshots of the drawing entityIDs after every commit, keyed to the stable graph.
   * If we ever find ourself in an edit where we can't retrieve this information, leave `DrawLineMode`.
   * This means we've undo/redoed into an edit where the user wasn't drawing the same line.
   */
  _takeSnapshot(firstNodeID, lastNodeID) {
    const context = this.context;
    const editor = context.systems.editor;
    const graph = editor.stable.graph;

    const snapshot = {
      drawWayID:   this.drawWayID,
      insertIndex: this._insertIndex,
      firstNodeID: firstNodeID,
      lastNodeID:  lastNodeID
    };

    this._snapshots.set(graph, snapshot);
  }


  /**
   * _restoreSnapshot
   * This gets called after undo/redo/restore.
   * Here we attempt to restore the drawing entityIDs from a snapshot.
   * If we ever find ourself in an edit where we can't retrieve this information, leave `DrawLineMode`.
   * This means we've undo/redoed into an edit where the user wasn't drawing the same line.
   */
  _restoreSnapshot() {
    const context = this.context;
    const editor = context.systems.editor;
    const graph = editor.stable.graph;
    const snapshot = this._snapshots.get(graph);

    // If we have undo/redoed into a state where we are drawing this same line,
    // restore the state and stay in `DrawLineMode`.
    if (snapshot && snapshot.drawWayID === this.drawWayID) {
      this._insertIndex = snapshot.insertIndex;
      this.firstNodeID = snapshot.firstNodeID;
      this.lastNodeID = snapshot.lastNodeID;
      this.drawNodeID = null;   // will be recreated after the user moves the pointer
      this._refreshEntities();

    } else {   // Otherwise, return to select or browse mode (MapSystem has similar code to this)
      const checkIDs = editor.stable.selectedIDs ?? [];
      const selectedIDs = checkIDs.filter(entityID => graph.hasEntity(entityID));
      if (selectedIDs.length) {
        context.enter('select-osm', { selection: { osm: selectedIDs }} );
      } else {
        context.enter('browse');
      }
    }
  }

  /**
   * _hover
   * Changes the cursor styling based on what geometry is hovered
   */
  _hover(eventData) {
    const context = this.context;
    const graph = context.graph();
    const { target } = eventData;
    const datum = target?.data;
    const entity = datum && graph.hasEntity(datum.id);
    const geom = entity?.geometry(graph) ?? 'grab';
    const eventManager = this.context.systems.map.renderer.events;
    if (geom) {
      switch (geom) {
        case 'line':
          eventManager.setCursor(cursors.connectLineCursor);
          break;
        case 'vertex':
          eventManager.setCursor(cursors.connectVertexCursor);
          break;
        default:
            eventManager.setCursor('crosshair');
      }
    }
  }
}<|MERGE_RESOLUTION|>--- conflicted
+++ resolved
@@ -7,7 +7,8 @@
 import { actionMoveNode } from '../actions/move_node';
 import { geoChooseEdge } from '../geo';
 import { osmNode, osmWay } from '../osm';
-import {cursors} from './index';
+import { cursors } from './index';
+
 const DEBUG = false;
 /**
  * `DrawLineMode`
@@ -58,6 +59,7 @@
     this._cancel = this._cancel.bind(this);
     this._click = this._click.bind(this);
     this._finish = this._finish.bind(this);
+    this._hover = this._hover.bind(this);
     this._move = this._move.bind(this);
     this._restoreSnapshot = this._restoreSnapshot.bind(this);
   }
@@ -105,13 +107,16 @@
     this.firstNodeID = null;
     this._insertIndex = undefined;
     this._lastCoord = null;
-
     this._selectedData.clear();
 
-    context.enableBehaviors(['hover', 'draw', 'map-interaction', 'map-nudging']);
     const eventManager = context.systems.map.renderer.events;
     eventManager.setCursor('crosshair');
-    context.behaviors.hover.on('hoverchange', this._hover);
+
+    context.enableBehaviors(['hover', 'draw', 'map-interaction', 'map-nudging']);
+
+    context.behaviors.hover
+      .on('hoverchange', this._hover);
+
     context.behaviors.draw
       .on('move', this._move)
       .on('click', this._click)
@@ -157,7 +162,12 @@
     const editor = context.systems.editor;
     const scene = context.systems.map.scene;
 
-<<<<<<< HEAD
+    const eventManager = context.systems.map.renderer.events;
+    eventManager.setCursor('grab');
+
+    context.behaviors.hover
+      .off('hoverchange', this._hover);
+
     context.behaviors.draw
       .off('move', this._move)
       .off('click', this._click)
@@ -167,19 +177,9 @@
     editor
       .off('historyjump', this._restoreSnapshot);
 
-
     editor.beginTransaction();
     editor.revert();    // revert work-in-progress, i.e. the temporary drawing node
 
-=======
-    // If there is a temporary draw node, remove it.
-    if (this.drawNode) {
-      context.pop();
-      if (this.drawWay) {
-        this.drawWay = context.hasEntity(this.drawWay.id);  // Refresh draw way, so we can count its nodes
-      }
-    }
->>>>>>> d5bec9bc
     // Confirm that the draw way exists and is valid..
     // If any issues, revert back to how things were before we started.
     const graph = editor.stable.graph;
@@ -213,23 +213,7 @@
       context.behaviors['map-interaction'].doubleClickEnabled = true;
     }, 1000);
 
-<<<<<<< HEAD
     editor.endTransaction();
-=======
-    context.behaviors.draw
-      .off('move', this._move)
-      .off('click', this._click)
-      .off('finish', this._finish)
-      .off('cancel', this._cancel);
-
-    context.systems.edits
-      .off('undone', this._undoOrRedo)
-      .off('redone', this._undoOrRedo);
-
-    context.resumeChangeDispatch();
-    const eventManager = context.systems.map.renderer.events;
-    eventManager.setCursor('grab');
->>>>>>> d5bec9bc
   }
 
 
@@ -373,6 +357,9 @@
 
     if (locations.blocksAt(loc).length) return;   // editing is blocked here
 
+    const eventManager = context.systems.map.renderer.events;
+    eventManager.setCursor('crosshair');
+
     let graph = editor.staging.graph;
     let drawNode = this.drawNodeID && graph.hasEntity(this.drawNodeID);
 
@@ -781,23 +768,24 @@
    */
   _hover(eventData) {
     const context = this.context;
-    const graph = context.graph();
-    const { target } = eventData;
+    const editor = context.systems.editor;
+    const graph = editor.staging.graph;
+    const eventManager = context.systems.map.renderer.events;
+
+    const target = eventData.target;
     const datum = target?.data;
     const entity = datum && graph.hasEntity(datum.id);
-    const geom = entity?.geometry(graph) ?? 'grab';
-    const eventManager = this.context.systems.map.renderer.events;
-    if (geom) {
-      switch (geom) {
-        case 'line':
-          eventManager.setCursor(cursors.connectLineCursor);
-          break;
-        case 'vertex':
-          eventManager.setCursor(cursors.connectVertexCursor);
-          break;
-        default:
-            eventManager.setCursor('crosshair');
-      }
+    const geom = entity?.geometry(graph) ?? 'unknown';
+
+    switch (geom) {
+      case 'line':
+        eventManager.setCursor(cursors.connectLineCursor);
+        break;
+      case 'vertex':
+        eventManager.setCursor(cursors.connectVertexCursor);
+        break;
+      default:
+        eventManager.setCursor('crosshair');
     }
   }
 }