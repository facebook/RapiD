--- conflicted
+++ resolved
@@ -1,8 +1,5 @@
 /* global Mapillary:false */
-<<<<<<< HEAD
-=======
 import _find from 'lodash-es/find';
->>>>>>> 02713e48
 import _flatten from 'lodash-es/flatten';
 import _forEach from 'lodash-es/forEach';
 import _isEmpty from 'lodash-es/isEmpty';
