--- conflicted
+++ resolved
@@ -168,9 +168,5 @@
 
 // "waterway" tag values for line features representing water flow
 export var osmFlowingWaterwayTagValues = {
-<<<<<<< HEAD
-    canal: true, ditch: true, drain: true, fish_pass: true, river: true, stream: true
-=======
     canal: true, ditch: true, drain: true, fish_pass: true, river: true, stream: true, tidal_channel: true
->>>>>>> b1a7bdca
 };