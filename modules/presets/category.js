import { t } from '../core/localizer';
import { presetCollection } from './collection';


//
// `presetCategory` builds a `presetCollection` of member presets,
// decorated with some extra methods for searching and matching geometry
//
export function presetCategory(categoryID, category, all) {
  let _this = Object.assign({}, category);   // shallow copy
  let _searchName; // cache
  let _searchNameStripped; // cache

  _this.id = categoryID;

  _this.members = presetCollection(
    category.members.map(presetID => all.item(presetID)).filter(Boolean)
  );

  _this.geometry = _this.members.collection
    .reduce((acc, preset) => {
      for (let i in preset.geometry) {
        const geometry = preset.geometry[i];
        if (acc.indexOf(geometry) === -1) {
          acc.push(geometry);
        }
      }
      return acc;
    }, []);

  _this.matchGeometry = (geom) => _this.geometry.indexOf(geom) >= 0;

  _this.matchAllGeometry = (geometries) => _this.members.collection
    .some(preset => preset.matchAllGeometry(geometries));

  _this.matchScore = () => -1;

<<<<<<< HEAD
  _this.name = () => t(`presets.categories.${categoryID}.name`, { 'default': categoryID });
  _this.nameLabel = () => t.html(`presets.categories.${categoryID}.name`, { 'default': categoryID });
=======
  _this.name = () => t(`_tagging.presets.categories.${categoryID}.name`, { 'default': categoryID });
  _this.nameLabel = () => t.html(`_tagging.presets.categories.${categoryID}.name`, { 'default': categoryID });
>>>>>>> 72d56e54

  _this.terms = () => [];

  _this.searchName = () => {
    if (!_searchName) {
      _searchName = (_this.suggestion ? _this.originalName : _this.name()).toLowerCase();
    }
    return _searchName;
  };

  _this.searchNameStripped = () => {
    if (!_searchNameStripped) {
      _searchNameStripped = _this.searchName();
      // split combined diacritical characters into their parts
      if (_searchNameStripped.normalize) _searchNameStripped = _searchNameStripped.normalize('NFD');
      // remove diacritics
      _searchNameStripped = _searchNameStripped.replace(/[\u0300-\u036f]/g, '');
    }
    return _searchNameStripped;
  };

  return _this;
}<|MERGE_RESOLUTION|>--- conflicted
+++ resolved
@@ -35,13 +35,8 @@
 
   _this.matchScore = () => -1;
 
-<<<<<<< HEAD
-  _this.name = () => t(`presets.categories.${categoryID}.name`, { 'default': categoryID });
-  _this.nameLabel = () => t.html(`presets.categories.${categoryID}.name`, { 'default': categoryID });
-=======
   _this.name = () => t(`_tagging.presets.categories.${categoryID}.name`, { 'default': categoryID });
   _this.nameLabel = () => t.html(`_tagging.presets.categories.${categoryID}.name`, { 'default': categoryID });
->>>>>>> 72d56e54
 
   _this.terms = () => [];
 
