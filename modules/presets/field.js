import { localizer, t } from '../core/localizer';
import { utilSafeClassName } from '../util/util';


//
// `presetField` decorates a given `field` Object
// with some extra methods for searching and matching geometry
//
export function presetField(fieldID, field) {
  let _this = Object.assign({}, field);   // shallow copy

  _this.id = fieldID;

  // for use in classes, element ids, css selectors
  _this.safeid = utilSafeClassName(fieldID);

  _this.matchGeometry = (geom) => !_this.geometry || _this.geometry.indexOf(geom) !== -1;

  _this.matchAllGeometry = (geometries) => {
    return !_this.geometry || geometries.every(geom => _this.geometry.indexOf(geom) !== -1);
  };

<<<<<<< HEAD
  _this.t = (scope, options) => t(`presets.fields.${fieldID}.${scope}`, options);
  _this.t.html = (scope, options) => t.html(`presets.fields.${fieldID}.${scope}`, options);
=======
  _this.t = (scope, options) => t(`_tagging.presets.fields.${fieldID}.${scope}`, options);
  _this.t.html = (scope, options) => t.html(`_tagging.presets.fields.${fieldID}.${scope}`, options);
  _this.hasTextForStringId = (scope) => localizer.hasTextForStringId(`_tagging.presets.fields.${fieldID}.${scope}`);
>>>>>>> 72d56e54

  _this.title = () => _this.overrideLabel || _this.t('label', { 'default': fieldID });
  _this.label = () => _this.overrideLabel || _this.t.html('label', { 'default': fieldID });

  const _placeholder = _this.placeholder;
  _this.placeholder = () => _this.t('placeholder', { 'default': _placeholder });

  _this.originalTerms = (_this.terms || []).join();

  _this.terms = () => _this.t('terms', { 'default': _this.originalTerms })
    .toLowerCase().trim().split(/\s*,+\s*/);

  _this.increment = _this.type === 'number' ? (_this.increment || 1) : undefined;

  return _this;
}<|MERGE_RESOLUTION|>--- conflicted
+++ resolved
@@ -20,14 +20,9 @@
     return !_this.geometry || geometries.every(geom => _this.geometry.indexOf(geom) !== -1);
   };
 
-<<<<<<< HEAD
-  _this.t = (scope, options) => t(`presets.fields.${fieldID}.${scope}`, options);
-  _this.t.html = (scope, options) => t.html(`presets.fields.${fieldID}.${scope}`, options);
-=======
   _this.t = (scope, options) => t(`_tagging.presets.fields.${fieldID}.${scope}`, options);
   _this.t.html = (scope, options) => t.html(`_tagging.presets.fields.${fieldID}.${scope}`, options);
   _this.hasTextForStringId = (scope) => localizer.hasTextForStringId(`_tagging.presets.fields.${fieldID}.${scope}`);
->>>>>>> 72d56e54
 
   _this.title = () => _this.overrideLabel || _this.t('label', { 'default': fieldID });
   _this.label = () => _this.overrideLabel || _this.t.html('label', { 'default': fieldID });
