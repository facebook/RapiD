--- conflicted
+++ resolved
@@ -262,24 +262,14 @@
         _universal = [];
         _index = { point: {}, vertex: {}, line: {}, area: {}, relation: {} };
 
-<<<<<<< HEAD
-        var show = true;
-        if (addablePresetIDs) {
-            show = function(presetID) {
-=======
         var addable = true;
         if (addablePresetIDs) {
             addable = function(presetID) {
->>>>>>> fc4ec2e8
                 return addablePresetIDs.indexOf(presetID) !== -1;
             };
         }
 
-<<<<<<< HEAD
-        return all.build(data.presets, show);
-=======
         return all.build(data.presets, addable);
->>>>>>> fc4ec2e8
     };
 
 
