import { utilArrayIdentical } from '@rapid-sdk/util';

import { actionChangePreset } from '../actions';
import { KeyOperationBehavior } from '../behaviors/KeyOperationBehavior';

let _wasSelectedIDs = [];
let _wasPresetIDs = [];

export function operationCycleHighwayTag(context, selectedIDs) {
  const editor = context.systems.editor;
  const graph = editor.staging.graph;
  const l10n = context.systems.l10n;
  const presets = context.systems.presets;

  // Allow cycling through lines that match these presets
  const allowHighwayPresetRegex = [
    /^highway\/(motorway|trunk|primary|secondary|tertiary|unclassified|residential|living_street|service|track)/,
    /^line$/,
  ];

  const defaultHighwayPresetIDs = [
    'highway/residential',
    'highway/service',
    'highway/track',
    'highway/unclassified',
    'highway/tertiary',
    'line',
  ];

  // Allow cycling through crossings that match these presets
  const allowCrossingPresetRegex = [
<<<<<<< HEAD
    /^highway\/footway\/crossing\/(unmarked|marked|zebra)/,
  ];

    const defaultCrossingPresetIDs = [
    'highway/footway/crossing/unmarked',
    'highway/footway/crossing/marked',
    'highway/footway/crossing/zebra',
  ];

  // Do not allow multi-select.
  if (selectedIDs.length > 1) return false;

=======
    /^highway\/footway\/crossing\/(unmarked|marked|zebra|lines|ladder|dashes|dots|ladder:skewed)/,
  ];

  const defaultCrossingPresetIDs = [
    'highway/footway/crossing/unmarked',
    'highway/footway/crossing/marked',
    'highway/footway/crossing/zebra',
    'highway/footway/crossing/lines',
    'highway/footway/crossing/ladder',
    'highway/footway/crossing/dashes',
    'highway/footway/crossing/dots',
    'highway/footway/crossing/ladder:skewed',
  ];

>>>>>>> e5a416e7
  const selectedID = selectedIDs[0];
  const entity = graph.hasEntity(selectedID);


  // Check if selection is highway or crossing
  const isCrosswalkSelection =
    entity.tags.footway === 'crossing' && entity.tags.highway === 'footway';
  const isHighwaySelection =
    !entity.tags.footway && !!entity.tags.highway;

  // Declare isSameSelection here
  let isSameSelection = utilArrayIdentical(selectedIDs, _wasSelectedIDs);

  // Define the preset IDs based on the selection type
  let presetIDs;

  if (isSameSelection) {
    presetIDs = _wasPresetIDs;
  } else if (isCrosswalkSelection) {
    presetIDs = defaultCrossingPresetIDs;
  } else if (isHighwaySelection) {
    presetIDs = defaultHighwayPresetIDs;
  }

  _wasPresetIDs = presetIDs;

  // Gather selected entities allowed to be cycled
  const entities = selectedIDs
    .map((entityID) => graph.hasEntity(entityID))
    .filter((entity) => {
      if (entity?.type !== 'way') return false;

      const preset = presets.match(entity, graph);
      // Check if the preset matches either allowHighwayPresetRegex or allowCrossingPresetRegex
      if (
        allowHighwayPresetRegex.some((regex) => regex.test(preset.id)) ||
        allowCrossingPresetRegex.some((regex) => regex.test(preset.id))
      ) {
        return true;
      }
      return false;
    });

  _wasSelectedIDs = selectedIDs.slice(); // copy

  let operation = function () {

    if (!entities.length) return;

    // Pick the next preset...
    const currPresetIDs = Array.from(presetIDs);
    const currPreset = presets.match(entities[0], editor.staging.graph);
    const index = currPreset ? currPresetIDs.indexOf(currPreset.id) : -1;
    const newPresetID = currPresetIDs[(index + 1) % currPresetIDs.length];
    const newPreset = presets.item(newPresetID);

    editor.beginTransaction();

    // Update all selected highways...
    for (const entity of entities) {
      const oldPreset = presets.match(entity, editor.staging.graph);
      const action = actionChangePreset(
        entity.id,
        oldPreset,
        newPreset,
        true /* skip field defaults */
      );
      editor.perform(action);
    }

    // Determine the appropriate annotation based on the selection type
    const annotationKey = isCrosswalkSelection
      ? 'crosswalk_annotation'
      : 'highway_annotation';
    const annotation = l10n.t(`operations.cycle_highway_tag.${annotationKey}`);

    const options = { annotation: annotation, selectedIDs: selectedIDs };
    if (isSameSelection && editor.getUndoAnnotation() === annotation) {
      editor.commitAppend(options);
    } else {
      editor.commit(options);
    }

    editor.endTransaction();
    context.enter('select-osm', { selection: { osm: selectedIDs } }); // reselect
  };

  operation.available = function () {
    return entities.length > 0;
  };

  operation.disabled = function () {
    return false;
  };

  operation.tooltip = function () {
    const disabledReason = operation.disabled();
    return disabledReason
      ? l10n.t(`operations.cycle_highway_tag.${disabledReason}`)
      : l10n.t('operations.cycle_highway_tag.description');
  };

  operation.annotation = function () {
<<<<<<< HEAD
    l10n.t('operations.cycle_highway_tag.annotation');
=======
    if (isCrosswalkSelection) {
      return l10n.t('operations.cycle_highway_tag.crosswalk_annotation');
    } else {
      return l10n.t('operations.cycle_highway_tag.highway_annotation');
    }
>>>>>>> e5a416e7
  };

  operation.id = 'cycle_highway_tag';
  operation.keys = ['⇧' + l10n.t('operations.cycle_highway_tag.key')];
  operation.title = l10n.t('operations.cycle_highway_tag.title');
  operation.behavior = new KeyOperationBehavior(context, operation);

  return operation;
}<|MERGE_RESOLUTION|>--- conflicted
+++ resolved
@@ -29,20 +29,6 @@
 
   // Allow cycling through crossings that match these presets
   const allowCrossingPresetRegex = [
-<<<<<<< HEAD
-    /^highway\/footway\/crossing\/(unmarked|marked|zebra)/,
-  ];
-
-    const defaultCrossingPresetIDs = [
-    'highway/footway/crossing/unmarked',
-    'highway/footway/crossing/marked',
-    'highway/footway/crossing/zebra',
-  ];
-
-  // Do not allow multi-select.
-  if (selectedIDs.length > 1) return false;
-
-=======
     /^highway\/footway\/crossing\/(unmarked|marked|zebra|lines|ladder|dashes|dots|ladder:skewed)/,
   ];
 
@@ -57,7 +43,9 @@
     'highway/footway/crossing/ladder:skewed',
   ];
 
->>>>>>> e5a416e7
+  // Do not allow multi-select.
+  if (selectedIDs.length > 1) return false;
+
   const selectedID = selectedIDs[0];
   const entity = graph.hasEntity(selectedID);
 
@@ -161,15 +149,11 @@
   };
 
   operation.annotation = function () {
-<<<<<<< HEAD
-    l10n.t('operations.cycle_highway_tag.annotation');
-=======
     if (isCrosswalkSelection) {
       return l10n.t('operations.cycle_highway_tag.crosswalk_annotation');
     } else {
       return l10n.t('operations.cycle_highway_tag.highway_annotation');
     }
->>>>>>> e5a416e7
   };
 
   operation.id = 'cycle_highway_tag';
