import { AbstractSystem } from './AbstractSystem.js';

export class ColorSystem extends AbstractSystem {
<<<<<<< HEAD
  constructor(context) {
    super(context);
    this.id = 'colors';
    this.context = context;
    this.dependencies = new Set(['dataloader']);
    this.autoStart = true;
    this._started = false;
    this.colorData = null;

    this.getColorScheme = this.getColorScheme.bind(this);
  }


  initAsync(){
    for (const id of this.dependencies) {
      if (!this.context.systems[id]) {
        return Promise.reject(`Cannot init: ${this.id} requires ${id}`);
      }
=======
    constructor(context) {
        super(context);
        this.id = 'colors';
        this.context = context;
        this.dependencies = new Set(['dataloader']);
        this.autoStart = true;
        this._started = false;
        this.colorData = null;
        this.colorSchemes = null;
        this.currentColorScheme = null;

        // matrix values from https://github.com/maputnik/editor
        this.protanopiaMatrix = [
            0.567, 0.433, 0, 0, 0,
            0.558, 0.442, 0, 0, 0,
            0, 0.242, 0.758, 0, 0,
            0, 0, 0, 1, 0
        ];

        this.deuteranopiaMatrix = [
            0.625, 0.375, 0,   0, 0,
            0.7, 0.3, 0, 0, 0,
            0, 0.3, 0.7, 0, 0,
            0, 0, 0, 1, 0
        ];

        this.tritanopiaMatrix = [
            0.95, 0.05, 0, 0, 0,
            0, 0.433, 0.567, 0, 0,
            0, 0.475, 0.525, 0, 0,
            0, 0, 0, 1, 0
        ];

        this.getColorScheme = this.getColorScheme.bind(this);
        this.getAllColorSchemes = this.getAllColorSchemes.bind(this);
>>>>>>> a7dabe1d
    }
    return Promise.resolve();
  }


  startAsync() {
    this._started = true;
    const context = this.context;
    const dataloader = context.systems.dataloader;

<<<<<<< HEAD
    dataloader.getDataAsync('colors')
      .then((data) => { this.colorData = data; } );
=======
        dataloader.getDataAsync('colors')
            .then((data) => {
                this.colorSchemes = data;
                // set current scheme to default
                this.colorData = data.default;
                this.currentColorScheme = 'default';
                this.emit('colorsloaded');  // emit copies
            });
>>>>>>> a7dabe1d

    return Promise.resolve();
  }


<<<<<<< HEAD
  resetAsync() {
    return Promise.resolve();
  }


  getColorScheme() {
    return this.colorData;
  }
=======
    getColorScheme() {
        // returns the default color scheme object
        return this.colorData;
    }

    getAllColorSchemes() {
        // returns an object containing all color scheme objects
        return this.colorSchemes;
    }

    setColorScheme(scheme) {
        let currentScheme = this.colorSchemes[scheme];
        if (this.colorData !== currentScheme) { // if the selected scheme is not the current scheme, assign the colorData var to the new scheme
            this.currentColorScheme = scheme;
            this.colorData = currentScheme;
        }
    }
>>>>>>> a7dabe1d
}<|MERGE_RESOLUTION|>--- conflicted
+++ resolved
@@ -1,116 +1,106 @@
 import { AbstractSystem } from './AbstractSystem.js';
 
+
 export class ColorSystem extends AbstractSystem {
-<<<<<<< HEAD
   constructor(context) {
     super(context);
     this.id = 'colors';
     this.context = context;
     this.dependencies = new Set(['dataloader']);
-    this.autoStart = true;
-    this._started = false;
+
     this.colorData = null;
+    this.colorSchemes = null;
+    this.currentColorScheme = null;
 
+    // matrix values from https://github.com/maputnik/editor
+    this.protanopiaMatrix = [
+      0.567,  0.433,  0,     0,  0,
+      0.558,  0.442,  0,     0,  0,
+      0,      0.242,  0.758, 0,  0,
+      0,      0,      0,     1,  0
+    ];
+
+    this.deuteranopiaMatrix = [
+      0.625,  0.375,  0,     0,  0,
+      0.7,    0.3,    0,     0,  0,
+      0,      0.3,    0.7,   0,  0,
+      0,      0,      0,     1,  0
+    ];
+
+    this.tritanopiaMatrix = [
+      0.95,   0.05,   0,     0,  0,
+      0,      0.433,  0.567, 0,  0,
+      0,      0.475,  0.525, 0,  0,
+      0,      0,      0,     1,  0
+    ];
+
+    // Make sure the event handlers have `this` bound correctly
     this.getColorScheme = this.getColorScheme.bind(this);
+    this.getAllColorSchemes = this.getAllColorSchemes.bind(this);
   }
 
 
+  /**
+   * initAsync
+   * Called after all core objects have been constructed.
+   * @return {Promise} Promise resolved when this component has completed initialization
+   */
   initAsync(){
     for (const id of this.dependencies) {
       if (!this.context.systems[id]) {
         return Promise.reject(`Cannot init: ${this.id} requires ${id}`);
       }
-=======
-    constructor(context) {
-        super(context);
-        this.id = 'colors';
-        this.context = context;
-        this.dependencies = new Set(['dataloader']);
-        this.autoStart = true;
-        this._started = false;
-        this.colorData = null;
-        this.colorSchemes = null;
-        this.currentColorScheme = null;
-
-        // matrix values from https://github.com/maputnik/editor
-        this.protanopiaMatrix = [
-            0.567, 0.433, 0, 0, 0,
-            0.558, 0.442, 0, 0, 0,
-            0, 0.242, 0.758, 0, 0,
-            0, 0, 0, 1, 0
-        ];
-
-        this.deuteranopiaMatrix = [
-            0.625, 0.375, 0,   0, 0,
-            0.7, 0.3, 0, 0, 0,
-            0, 0.3, 0.7, 0, 0,
-            0, 0, 0, 1, 0
-        ];
-
-        this.tritanopiaMatrix = [
-            0.95, 0.05, 0, 0, 0,
-            0, 0.433, 0.567, 0, 0,
-            0, 0.475, 0.525, 0, 0,
-            0, 0, 0, 1, 0
-        ];
-
-        this.getColorScheme = this.getColorScheme.bind(this);
-        this.getAllColorSchemes = this.getAllColorSchemes.bind(this);
->>>>>>> a7dabe1d
     }
     return Promise.resolve();
   }
 
 
+  /**
+   * startAsync
+   * Called after all core objects have been initialized.
+   * @return {Promise} Promise resolved when this component has completed startup
+   */
   startAsync() {
     this._started = true;
     const context = this.context;
     const dataloader = context.systems.dataloader;
 
-<<<<<<< HEAD
-    dataloader.getDataAsync('colors')
-      .then((data) => { this.colorData = data; } );
-=======
-        dataloader.getDataAsync('colors')
-            .then((data) => {
-                this.colorSchemes = data;
-                // set current scheme to default
-                this.colorData = data.default;
-                this.currentColorScheme = 'default';
-                this.emit('colorsloaded');  // emit copies
-            });
->>>>>>> a7dabe1d
-
-    return Promise.resolve();
+    return dataloader.getDataAsync('colors')
+      .then(data => {
+        this.colorSchemes = data;
+        this.colorData = data.default;    // set current scheme to default
+        this.currentColorScheme = 'default';
+        this.emit('colorsloaded');
+      });
   }
 
 
-<<<<<<< HEAD
+  /**
+   * resetAsync
+   * Called after completing an edit session to reset any internal state
+   * @return {Promise} Promise resolved when this component has completed resetting
+   */
   resetAsync() {
     return Promise.resolve();
   }
 
 
+  // returns the default color scheme object
   getColorScheme() {
     return this.colorData;
   }
-=======
-    getColorScheme() {
-        // returns the default color scheme object
-        return this.colorData;
+
+  // returns an object containing all color scheme objects
+  getAllColorSchemes() {
+    return this.colorSchemes;
+  }
+
+  setColorScheme(scheme) {
+    const currentScheme = this.colorSchemes[scheme];
+    if (this.colorData !== currentScheme) {
+      this.currentColorScheme = scheme;
+      this.colorData = currentScheme;
     }
+  }
 
-    getAllColorSchemes() {
-        // returns an object containing all color scheme objects
-        return this.colorSchemes;
-    }
-
-    setColorScheme(scheme) {
-        let currentScheme = this.colorSchemes[scheme];
-        if (this.colorData !== currentScheme) { // if the selected scheme is not the current scheme, assign the colorData var to the new scheme
-            this.currentColorScheme = scheme;
-            this.colorData = currentScheme;
-        }
-    }
->>>>>>> a7dabe1d
 }