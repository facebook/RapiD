import { geoExtent } from '../geo';
import { t } from '../util/locale';
import toGeoJSON from '@mapbox/togeojson';
import { dispatch as d3_dispatch } from 'd3-dispatch';
import { utilRebind } from '../util';

<<<<<<< HEAD

export function coreRapidContext() {
  let _rapidContext = {};
  _rapidContext.version = '1.0.1';

  /* Task extents */
  let _taskExtent;
  _rapidContext.setTaskExtentByGpxData = function(gpxData) {
    const dom = (new DOMParser()).parseFromString(gpxData, 'text/xml');
    const gj = toGeoJSON.gpx(dom);
    if (gj.type === 'FeatureCollection') {
      let minlat, minlon, maxlat, maxlon;
      gj.features.forEach(f => {
        if (f.geometry.type === 'Point') {
          const lon = f.geometry.coordinates[0];
          const lat = f.geometry.coordinates[1];
          if (minlat === undefined || lat < minlat) minlat = lat;
          if (minlon === undefined || lon < minlon) minlon = lon;
          if (maxlat === undefined || lat > maxlat) maxlat = lat;
          if (maxlon === undefined || lon > maxlon) maxlon = lon;
        }
      });
      _taskExtent = new geoExtent([minlon, minlat], [maxlon, maxlat]);
    }
  };

  _rapidContext.getTaskExtent = () => _taskExtent;


  /* Sources */
  _rapidContext.sources = new Set();


  /* Colors */
  const RAPID_MAGENTA = '#ff26d4';
  const COLORS = [
    '#ff0000',  // red
    '#ffa500',  // orange
    '#ffd700',  // gold
    '#00ff00',  // lime
    '#00ffff',  // cyan
    '#1e90ff',  // dodgerblue
    '#ff26d4',  // rapid magenta
    '#ffc0cb',  // pink
    '#d3d3d3',  // lightgray
    '#faf0e6'   // linen
  ];
  _rapidContext.colors = () => COLORS;


  /* Available datasets */
  let _datasets = {
    'fbRoads': {
      id: 'fbRoads',
      beta: false,
      enabled: true,
      conflated: true,
      service: 'fbml',
      color: RAPID_MAGENTA,
      label: t('rapid_feature_toggle.fbRoads.label'),
      description: t('rapid_feature_toggle.fbRoads.description'),
      license_markdown: t('rapid_feature_toggle.fbRoads.license_markdown')
    },
    'msBuildings': {
      id: 'msBuildings',
      beta: false,
      enabled: true,
      conflated: true,
      service: 'fbml',
      color: RAPID_MAGENTA,
      label: t('rapid_feature_toggle.msBuildings.label'),
      description: t('rapid_feature_toggle.msBuildings.description'),
      license_markdown: t('rapid_feature_toggle.msBuildings.license_markdown')
    }
  };
  _rapidContext.datasets = () => _datasets;


  /* reset any state here */
  _rapidContext.reset = () => {
    _rapidContext.sources = new Set();
  };

  return _rapidContext;
=======
export function coreRapidContext() {
    var rapidContext = {};
    rapidContext.version = '1.0.1';
    var _isTaskBoundsRect = undefined;
    var dispatch = d3_dispatch('task_extent_set');

    function distinct (value, index, self) {
        return self.indexOf(value) === index;
    }

    var taskExtent;
    rapidContext.setTaskExtentByGpxData = function(gpxData) {
        var dom = (new DOMParser()).parseFromString(gpxData, 'text/xml');
        var gj = toGeoJSON.gpx(dom);

        var lineStringCount = gj.features.reduce((accumulator, currentValue) =>  {
            return accumulator + (currentValue.geometry.type === 'LineString' ? 1 : 0);
        }, 0);

        if (gj.type === 'FeatureCollection') {
            var minlat, minlon, maxlat, maxlon;
            // Calculate task extent.
            gj.features.forEach((f) => {
                if (f.geometry.type === 'Point') {
                    var lon = f.geometry.coordinates[0];
                    var lat = f.geometry.coordinates[1];
                    if (minlat === undefined || lat < minlat) minlat = lat;
                    if (minlon === undefined || lon < minlon) minlon = lon;
                    if (maxlat === undefined || lat > maxlat) maxlat = lat;
                    if (maxlon === undefined || lon > maxlon) maxlon = lon;
                }

                if (f.geometry.type === 'LineString' && lineStringCount === 1) {
                    var lats = f.geometry.coordinates.map((f) => f[0]);
                    var lngs = f.geometry.coordinates.map((f) => f[1]);
                    var uniqueLats = lats.filter(distinct);
                    var uniqueLngs = lngs.filter(distinct);

                    var eachLatHas2Lngs = true;
                    uniqueLats.forEach( (lat) => {
                        var lngsForThisLat = f.geometry.coordinates
                            // Filter the coords to the ones with this lat
                            .filter(coord => coord[0] === lat)
                            // Make an array of lngs that associate with that lat
                            .map(coord => coord[1])
                            // Finally, filter for uniqueness
                            .filter(distinct);

                        if (lngsForThisLat.length !== 2) {
                            eachLatHas2Lngs = false;
                        }
                    });
                    // Check for exactly two unique latitudes, two unique longitudes,
                    //and that each latitude was associated with exactly 2 longitudes,
                    //
                    if (uniqueLats.length === 2 && uniqueLngs.length === 2 && eachLatHas2Lngs) {
                        _isTaskBoundsRect = true;
                    } else {
                        _isTaskBoundsRect = false;
                    }
                }
            });
            taskExtent = new geoExtent([minlon, minlat], [maxlon, maxlat]);
            dispatch.call('task_extent_set');
        }
    };


    rapidContext.getTaskExtent = function() {
        return taskExtent;
    };


    rapidContext.isTaskRectangular = function() {
        if (!taskExtent) {
            return false;
        }

        return _isTaskBoundsRect;
    };

    return utilRebind(rapidContext, dispatch, 'on');
>>>>>>> 1c2649b9
}<|MERGE_RESOLUTION|>--- conflicted
+++ resolved
@@ -4,19 +4,31 @@
 import { dispatch as d3_dispatch } from 'd3-dispatch';
 import { utilRebind } from '../util';
 
-<<<<<<< HEAD
 
 export function coreRapidContext() {
+  const dispatch = d3_dispatch('task_extent_set');
   let _rapidContext = {};
   _rapidContext.version = '1.0.1';
 
+  function distinct(value, index, self) {
+    return self.indexOf(value) === index;
+  }
+
+
   /* Task extents */
   let _taskExtent;
+  let _isTaskBoundsRect = undefined;
+
   _rapidContext.setTaskExtentByGpxData = function(gpxData) {
     const dom = (new DOMParser()).parseFromString(gpxData, 'text/xml');
     const gj = toGeoJSON.gpx(dom);
+    const lineStringCount = gj.features.reduce((accumulator, currentValue) =>  {
+      return accumulator + (currentValue.geometry.type === 'LineString' ? 1 : 0);
+    }, 0);
+
     if (gj.type === 'FeatureCollection') {
       let minlat, minlon, maxlat, maxlon;
+
       gj.features.forEach(f => {
         if (f.geometry.type === 'Point') {
           const lon = f.geometry.coordinates[0];
@@ -25,13 +37,42 @@
           if (minlon === undefined || lon < minlon) minlon = lon;
           if (maxlat === undefined || lat > maxlat) maxlat = lat;
           if (maxlon === undefined || lon > maxlon) maxlon = lon;
+
+        } else if (f.geometry.type === 'LineString' && lineStringCount === 1) {
+          const lats = f.geometry.coordinates.map(f => f[0]);
+          const lngs = f.geometry.coordinates.map(f => f[1]);
+          const uniqueLats = lats.filter(distinct);
+          const uniqueLngs = lngs.filter(distinct);
+          let eachLatHas2Lngs = true;
+
+          uniqueLats.forEach(lat => {
+            const lngsForThisLat = f.geometry.coordinates
+              .filter(coord => coord[0] === lat)   // Filter the coords to the ones with this lat
+              .map(coord => coord[1])              // Make an array of lngs that associate with that lat
+              .filter(distinct);                   // Finally, filter for uniqueness
+
+            if (lngsForThisLat.length !== 2) {
+              eachLatHas2Lngs = false;
+            }
+          });
+          // Check for exactly two unique latitudes, two unique longitudes,
+          // and that each latitude was associated with exactly 2 longitudes,
+          if (uniqueLats.length === 2 && uniqueLngs.length === 2 && eachLatHas2Lngs) {
+            _isTaskBoundsRect = true;
+          } else {
+            _isTaskBoundsRect = false;
+          }
         }
       });
+
       _taskExtent = new geoExtent([minlon, minlat], [maxlon, maxlat]);
+      dispatch.call('task_extent_set');
     }
   };
 
   _rapidContext.getTaskExtent = () => _taskExtent;
+
+  _rapidContext.isTaskRectangular = () => (!!_taskExtent && _isTaskBoundsRect);
 
 
   /* Sources */
@@ -88,89 +129,6 @@
     _rapidContext.sources = new Set();
   };
 
-  return _rapidContext;
-=======
-export function coreRapidContext() {
-    var rapidContext = {};
-    rapidContext.version = '1.0.1';
-    var _isTaskBoundsRect = undefined;
-    var dispatch = d3_dispatch('task_extent_set');
 
-    function distinct (value, index, self) {
-        return self.indexOf(value) === index;
-    }
-
-    var taskExtent;
-    rapidContext.setTaskExtentByGpxData = function(gpxData) {
-        var dom = (new DOMParser()).parseFromString(gpxData, 'text/xml');
-        var gj = toGeoJSON.gpx(dom);
-
-        var lineStringCount = gj.features.reduce((accumulator, currentValue) =>  {
-            return accumulator + (currentValue.geometry.type === 'LineString' ? 1 : 0);
-        }, 0);
-
-        if (gj.type === 'FeatureCollection') {
-            var minlat, minlon, maxlat, maxlon;
-            // Calculate task extent.
-            gj.features.forEach((f) => {
-                if (f.geometry.type === 'Point') {
-                    var lon = f.geometry.coordinates[0];
-                    var lat = f.geometry.coordinates[1];
-                    if (minlat === undefined || lat < minlat) minlat = lat;
-                    if (minlon === undefined || lon < minlon) minlon = lon;
-                    if (maxlat === undefined || lat > maxlat) maxlat = lat;
-                    if (maxlon === undefined || lon > maxlon) maxlon = lon;
-                }
-
-                if (f.geometry.type === 'LineString' && lineStringCount === 1) {
-                    var lats = f.geometry.coordinates.map((f) => f[0]);
-                    var lngs = f.geometry.coordinates.map((f) => f[1]);
-                    var uniqueLats = lats.filter(distinct);
-                    var uniqueLngs = lngs.filter(distinct);
-
-                    var eachLatHas2Lngs = true;
-                    uniqueLats.forEach( (lat) => {
-                        var lngsForThisLat = f.geometry.coordinates
-                            // Filter the coords to the ones with this lat
-                            .filter(coord => coord[0] === lat)
-                            // Make an array of lngs that associate with that lat
-                            .map(coord => coord[1])
-                            // Finally, filter for uniqueness
-                            .filter(distinct);
-
-                        if (lngsForThisLat.length !== 2) {
-                            eachLatHas2Lngs = false;
-                        }
-                    });
-                    // Check for exactly two unique latitudes, two unique longitudes,
-                    //and that each latitude was associated with exactly 2 longitudes,
-                    //
-                    if (uniqueLats.length === 2 && uniqueLngs.length === 2 && eachLatHas2Lngs) {
-                        _isTaskBoundsRect = true;
-                    } else {
-                        _isTaskBoundsRect = false;
-                    }
-                }
-            });
-            taskExtent = new geoExtent([minlon, minlat], [maxlon, maxlat]);
-            dispatch.call('task_extent_set');
-        }
-    };
-
-
-    rapidContext.getTaskExtent = function() {
-        return taskExtent;
-    };
-
-
-    rapidContext.isTaskRectangular = function() {
-        if (!taskExtent) {
-            return false;
-        }
-
-        return _isTaskBoundsRect;
-    };
-
-    return utilRebind(rapidContext, dispatch, 'on');
->>>>>>> 1c2649b9
+  return utilRebind(_rapidContext, dispatch, 'on');
 }