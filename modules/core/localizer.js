import { fileFetcher } from './file_fetcher';
import { utilDetect } from '../util/detect';
import { utilStringQs } from '../util';
import { utilArrayUniq } from '../util/array';

let _mainLocalizer = coreLocalizer(); // singleton
let _t = _mainLocalizer.t;

export {
    _mainLocalizer as localizer,
    // export `t` function for ease-of-use
    _t as t
};

//
// coreLocalizer manages language and locale parameters including translated strings
//
export function coreLocalizer() {

    let localizer = {};

    let _dataLanguages = {};

    // `_dataLocales` is an object containing all _supported_ locale codes -> language info.
    // * `rtl` - right-to-left or left-to-right text direction
    // * `pct` - the percent of strings translated; 1 = 100%, full coverage
    //
    // {
    // en: { rtl: false, pct: {…} },
    // de: { rtl: false, pct: {…} },
    // …
    // }
    let _dataLocales = {};

    // `localeStrings` is an object containing all _loaded_ locale codes -> string data.
    // {
    // en: { icons: {…}, toolbar: {…}, modes: {…}, operations: {…}, … },
    // de: { icons: {…}, toolbar: {…}, modes: {…}, operations: {…}, … },
    // …
    // }
    let _localeStrings = {};

    // the current locale
    let _localeCode = 'en-US';
    // `_localeCodes` must contain `_localeCode` first, optionally followed by fallbacks
    let _localeCodes = ['en-US', 'en'];
    let _languageCode = 'en';
    let _textDirection = 'ltr';
    let _usesMetric = false;
    let _languageNames = {};
    let _scriptNames = {};

    // getters for the current locale parameters
    localizer.localeCode = () => _localeCode;
    localizer.localeCodes = () => _localeCodes;
    localizer.languageCode = () => _languageCode;
    localizer.textDirection = () => _textDirection;
    localizer.usesMetric = () => _usesMetric;
    localizer.languageNames = () => _languageNames;
    localizer.scriptNames = () => _scriptNames;


    // The client app may want to manually set the locale, regardless of the
    // settings provided by the browser
    let _preferredLocaleCodes = [];
    localizer.preferredLocaleCodes = function(codes) {
        if (!arguments.length) return _preferredLocaleCodes;
        if (typeof codes === 'string') {
            // be generous and accept delimited strings as input
            _preferredLocaleCodes = codes.split(/,|;| /gi).filter(Boolean);
        } else {
            _preferredLocaleCodes = codes;
        }
        return localizer;
    };


    var _loadPromise;

    localizer.ensureLoaded = () => {

        if (_loadPromise) return _loadPromise;

<<<<<<< HEAD
        return _loadPromise = Promise.all([
                // load the list of languages
                fileFetcher.get('languages'),
                // load the list of supported locales
                fileFetcher.get('locales')
            ])
=======
        let filesToFetch = [
            // load the list of languages
            'languages',
            // load the list of supported locales
            'locales'
        ];

        const localeDirs = {
            general: 'locales',
            tagging: 'https://cdn.jsdelivr.net/npm/@openstreetmap/id-tagging-schema@3/dist/translations'
        };

        let fileMap = fileFetcher.fileMap();
        for (let scopeId in localeDirs) {
            let key = `locales_index_${scopeId}`;
            fileMap[key] = localeDirs[scopeId] + '/index.min.json';
            filesToFetch.push(key);
        }

        return _loadPromise = Promise.all(filesToFetch.map(key => fileFetcher.get(key)))
>>>>>>> 72d56e54
            .then(results => {
                _dataLanguages = results[0];
                _dataLocales = results[1];

                let indexes = results.slice(2);

                let requestedLocales = (_preferredLocaleCodes || [])
                    // List of locales preferred by the browser in priority order.
                    .concat(utilDetect().browserLocales)
                    // fallback to English since it's the only guaranteed complete language
                    .concat(['en']);

                _localeCodes = localesToUseFrom(requestedLocales);
                // Run iD in the highest-priority locale; the rest are fallbacks
                _localeCode = _localeCodes[0];

<<<<<<< HEAD
                // Will always return the index for `en` if nothing else
                const fullCoverageIndex = _localeCodes.findIndex(function(locale) {
                    return _dataLocales[locale].pct === 1;
                });
                // We only need to load locales up until we find one with full coverage
                const loadStringsPromises = _localeCodes.slice(0, fullCoverageIndex + 1).map(function(code) {
                    return localizer.loadLocale(code);
                });
=======
                let loadStringsPromises = [];

                indexes.forEach((index, i) => {
                    // Will always return the index for `en` if nothing else
                    const fullCoverageIndex = _localeCodes.findIndex(function(locale) {
                        return index[locale] && index[locale].pct === 1;
                    });
                    // We only need to load locales up until we find one with full coverage
                    _localeCodes.slice(0, fullCoverageIndex + 1).forEach(function(code) {
                        let scopeId = Object.keys(localeDirs)[i];
                        let directory = Object.values(localeDirs)[i];
                        if (index[code]) loadStringsPromises.push(localizer.loadLocale(code, scopeId, directory));
                    });
                });

>>>>>>> 72d56e54
                return Promise.all(loadStringsPromises);
            })
            .then(() => {
                updateForCurrentLocale();
            })
            .catch(err => console.error(err));  // eslint-disable-line
    };

    // Returns the locales from `requestedLocales` supported by iD that we should use
    function localesToUseFrom(requestedLocales) {
        let supportedLocales = _dataLocales;

        let toUse = [];
        for (let i in requestedLocales) {
            let locale = requestedLocales[i];
            if (supportedLocales[locale]) toUse.push(locale);

            if (locale.includes('-')) {
                // Full locale ('es-ES'), add fallback to the base ('es')
                let langPart = locale.split('-')[0];
                if (supportedLocales[langPart]) toUse.push(langPart);
            }
        }
        // remove duplicates
        return utilArrayUniq(toUse);
    }

    function updateForCurrentLocale() {
        if (!_localeCode) return;

        _languageCode = _localeCode.split('-')[0];

        const currentData = _dataLocales[_localeCode] || _dataLocales[_languageCode];

        const hash = utilStringQs(window.location.hash);

        if (hash.rtl === 'true') {
            _textDirection = 'rtl';
        } else if (hash.rtl === 'false') {
            _textDirection = 'ltr';
        }  else {
            _textDirection = currentData && currentData.rtl ? 'rtl' : 'ltr';
        }

        let locale = _localeCode;
        if (locale.toLowerCase() === 'en-us') locale = 'en';
<<<<<<< HEAD
        _languageNames = _localeStrings[locale].languageNames;
        _scriptNames = _localeStrings[locale].scriptNames;
=======
        _languageNames = _localeStrings.general[locale].languageNames;
        _scriptNames = _localeStrings.general[locale].scriptNames;
>>>>>>> 72d56e54

        _usesMetric = _localeCode.slice(-3).toLowerCase() !== '-us';
    }


    /* Locales */
    // Returns a Promise to load the strings for the requested locale
    localizer.loadLocale = (locale, scopeId, directory) => {

        // US English is the default
        if (locale.toLowerCase() === 'en-us') locale = 'en';

        if (_localeStrings[scopeId] && _localeStrings[scopeId][locale]) {    // already loaded
            return Promise.resolve(locale);
        }

        let fileMap = fileFetcher.fileMap();
        const key = `locale_${scopeId}_${locale}`;
        fileMap[key] = `${directory}/${locale}.min.json`;

        return fileFetcher.get(key)
            .then(d => {
                if (!_localeStrings[scopeId]) _localeStrings[scopeId] = {};
                _localeStrings[scopeId][locale] = d[locale];
                return locale;
            });
    };

    localizer.pluralRule = function(number) {
      return pluralRule(number, _localeCode);
    };

    // Returns the plural rule for the given `number` with the given `localeCode`.
    // One of: `zero`, `one`, `two`, `few`, `many`, `other`
    function pluralRule(number, localeCode) {

      // modern browsers have this functionality built-in
      const rules = 'Intl' in window && Intl.PluralRules && new Intl.PluralRules(localeCode);
      if (rules) {
        return rules.select(number);
      }

      // fallback to basic one/other, as in English
      if (number === 1) return 'one';
      return 'other';
    }

    /**
    * Try to find that string in `locale` or the current `_localeCode` matching
    * the given `stringId`. If no string can be found in the requested locale,
    * we'll recurse down all the `_localeCodes` until one is found.
    *
    * @param  {string}   stringId      string identifier
    * @param  {object?}  replacements  token replacements and default string
    * @param  {string?}  locale        locale to use (defaults to currentLocale)
    * @return {string?}  localized string
    */
<<<<<<< HEAD
    localizer.tInfo = function(stringId, replacements, locale) {

        locale = locale || _localeCode;

=======
    localizer.tInfo = function(origStringId, replacements, locale) {
        let stringId = origStringId.trim();

        let scopeId = 'general';

        if (stringId[0] === '_') {
            let split = stringId.split('.');
            scopeId = split[0].slice(1);
            stringId = split.slice(1).join('.');
        }

        locale = locale || _localeCode;

>>>>>>> 72d56e54
        let path = stringId
          .split('.')
          .map(s => s.replace(/<TX_DOT>/g, '.'))
          .reverse();

        let stringsKey = locale;
        // US English is the default
        if (stringsKey.toLowerCase() === 'en-us') stringsKey = 'en';
<<<<<<< HEAD
        let result = _localeStrings[stringsKey];
=======
        let result = _localeStrings && _localeStrings[scopeId] && _localeStrings[scopeId][stringsKey];
>>>>>>> 72d56e54

        while (result !== undefined && path.length) {
          result = result[path.pop()];
        }

        if (result !== undefined) {
          if (replacements) {
            if (typeof result === 'object' && Object.keys(result).length) {
                // If plural forms are provided, dig one level deeper based on the
                // first numeric token replacement provided.
                const number = Object.values(replacements).find(function(value) {
                  return typeof value === 'number';
                });
                if (number !== undefined) {
                  const rule = pluralRule(number, locale);
                  if (result[rule]) {
                    result = result[rule];
                  } else {
                    // We're pretty sure this should be a plural but no string
                    // could be found for the given rule. Just pick the first
                    // string and hope it makes sense.
                    result = Object.values(result)[0];
                  }
                }
<<<<<<< HEAD
=======
            }
            if (typeof result === 'string') {
              for (let key in replacements) {
                let value = replacements[key];
                if (typeof value === 'number') {
                  if (value.toLocaleString) {
                    // format numbers for the locale
                    value = value.toLocaleString(locale, {
                      style: 'decimal',
                      useGrouping: true,
                      minimumFractionDigits: 0
                    });
                  } else {
                    value = value.toString();
                  }
                }
                const token = `{${key}}`;
                const regex = new RegExp(token, 'g');
                result = result.replace(regex, value);
              }
>>>>>>> 72d56e54
            }
            if (typeof result === 'string') {
              for (let key in replacements) {
                let value = replacements[key];
                if (typeof value === 'number' && value.toLocaleString) {
                  // format numbers for the locale
                  value = value.toLocaleString(locale, {
                    style: 'decimal',
                    useGrouping: true,
                    minimumFractionDigits: 0
                  });
                }
                const token = `{${key}}`;
                const regex = new RegExp(token, 'g');
                result = result.replace(regex, value);
              }
            }
          }
          if (typeof result === 'string') {
            // found a localized string!
            return {
                text: result,
                locale: locale
            };
          }
<<<<<<< HEAD
=======
          if (typeof result === 'string') {
            // found a localized string!
            return {
                text: result,
                locale: locale
            };
          }
>>>>>>> 72d56e54
        }
        // no localized string found...

        // attempt to fallback to a lower-priority language
        let index = _localeCodes.indexOf(locale);
        if (index >= 0 && index < _localeCodes.length - 1) {
            // eventually this will be 'en' or another locale with 100% coverage
            let fallback = _localeCodes[index + 1];
<<<<<<< HEAD
            return localizer.tInfo(stringId, replacements, fallback);
=======
            return localizer.tInfo(origStringId, replacements, fallback);
>>>>>>> 72d56e54
        }

        if (replacements && 'default' in replacements) {
          // Fallback to a default value if one is specified in `replacements`
          return {
              text: replacements.default,
              locale: null
          };
        }

<<<<<<< HEAD
        const missing = `Missing ${locale} translation: ${stringId}`;
=======
        const missing = `Missing ${locale} translation: ${origStringId}`;
>>>>>>> 72d56e54
        if (typeof console !== 'undefined') console.error(missing);  // eslint-disable-line

        return {
            text: missing,
            locale: 'en'
        };
    };

<<<<<<< HEAD
=======
    localizer.hasTextForStringId = function(stringId) {
        return !!localizer.tInfo(stringId, { default: 'nothing found'}).locale;
    };

>>>>>>> 72d56e54
    // Returns only the localized text, discarding the locale info
    localizer.t = function(stringId, replacements, locale) {
        return localizer.tInfo(stringId, replacements, locale).text;
    };

    // Returns the localized text wrapped in an HTML element encoding the locale info
    localizer.t.html = function(stringId, replacements, locale) {
        const info = localizer.tInfo(stringId, replacements, locale);
        // text may be empty or undefined if `replacements.default` is
        return info.text ? localizer.htmlForLocalizedText(info.text, info.locale) : '';
    };

    localizer.htmlForLocalizedText = function(text, localeCode) {
        return `<span class="localized-text" lang="${localeCode || 'unknown'}">${text}</span>`;
    };

    localizer.languageName = (code, options) => {

        if (_languageNames[code]) {  // name in locale language
          // e.g. "German"
          return _languageNames[code];
        }

        // sometimes we only want the local name
        if (options && options.localOnly) return null;

        const langInfo = _dataLanguages[code];
        if (langInfo) {
          if (langInfo.nativeName) {  // name in native language
            // e.g. "Deutsch (de)"
            return localizer.t('translate.language_and_code', { language: langInfo.nativeName, code: code });

          } else if (langInfo.base && langInfo.script) {
            const base = langInfo.base;   // the code of the language this is based on

            if (_languageNames[base]) {   // base language name in locale language
              const scriptCode = langInfo.script;
              const script = _scriptNames[scriptCode] || scriptCode;
              // e.g. "Serbian (Cyrillic)"
              return localizer.t('translate.language_and_code', { language: _languageNames[base], code: script });

            } else if (_dataLanguages[base] && _dataLanguages[base].nativeName) {
              // e.g. "српски (sr-Cyrl)"
              return localizer.t('translate.language_and_code', { language: _dataLanguages[base].nativeName, code: code });
            }
          }
        }
        return code;  // if not found, use the code
    };

    return localizer;
}<|MERGE_RESOLUTION|>--- conflicted
+++ resolved
@@ -81,14 +81,6 @@
 
         if (_loadPromise) return _loadPromise;
 
-<<<<<<< HEAD
-        return _loadPromise = Promise.all([
-                // load the list of languages
-                fileFetcher.get('languages'),
-                // load the list of supported locales
-                fileFetcher.get('locales')
-            ])
-=======
         let filesToFetch = [
             // load the list of languages
             'languages',
@@ -109,7 +101,6 @@
         }
 
         return _loadPromise = Promise.all(filesToFetch.map(key => fileFetcher.get(key)))
->>>>>>> 72d56e54
             .then(results => {
                 _dataLanguages = results[0];
                 _dataLocales = results[1];
@@ -126,16 +117,6 @@
                 // Run iD in the highest-priority locale; the rest are fallbacks
                 _localeCode = _localeCodes[0];
 
-<<<<<<< HEAD
-                // Will always return the index for `en` if nothing else
-                const fullCoverageIndex = _localeCodes.findIndex(function(locale) {
-                    return _dataLocales[locale].pct === 1;
-                });
-                // We only need to load locales up until we find one with full coverage
-                const loadStringsPromises = _localeCodes.slice(0, fullCoverageIndex + 1).map(function(code) {
-                    return localizer.loadLocale(code);
-                });
-=======
                 let loadStringsPromises = [];
 
                 indexes.forEach((index, i) => {
@@ -151,7 +132,6 @@
                     });
                 });
 
->>>>>>> 72d56e54
                 return Promise.all(loadStringsPromises);
             })
             .then(() => {
@@ -198,13 +178,8 @@
 
         let locale = _localeCode;
         if (locale.toLowerCase() === 'en-us') locale = 'en';
-<<<<<<< HEAD
-        _languageNames = _localeStrings[locale].languageNames;
-        _scriptNames = _localeStrings[locale].scriptNames;
-=======
         _languageNames = _localeStrings.general[locale].languageNames;
         _scriptNames = _localeStrings.general[locale].scriptNames;
->>>>>>> 72d56e54
 
         _usesMetric = _localeCode.slice(-3).toLowerCase() !== '-us';
     }
@@ -262,12 +237,6 @@
     * @param  {string?}  locale        locale to use (defaults to currentLocale)
     * @return {string?}  localized string
     */
-<<<<<<< HEAD
-    localizer.tInfo = function(stringId, replacements, locale) {
-
-        locale = locale || _localeCode;
-
-=======
     localizer.tInfo = function(origStringId, replacements, locale) {
         let stringId = origStringId.trim();
 
@@ -281,7 +250,6 @@
 
         locale = locale || _localeCode;
 
->>>>>>> 72d56e54
         let path = stringId
           .split('.')
           .map(s => s.replace(/<TX_DOT>/g, '.'))
@@ -290,11 +258,7 @@
         let stringsKey = locale;
         // US English is the default
         if (stringsKey.toLowerCase() === 'en-us') stringsKey = 'en';
-<<<<<<< HEAD
-        let result = _localeStrings[stringsKey];
-=======
         let result = _localeStrings && _localeStrings[scopeId] && _localeStrings[scopeId][stringsKey];
->>>>>>> 72d56e54
 
         while (result !== undefined && path.length) {
           result = result[path.pop()];
@@ -319,8 +283,6 @@
                     result = Object.values(result)[0];
                   }
                 }
-<<<<<<< HEAD
-=======
             }
             if (typeof result === 'string') {
               for (let key in replacements) {
@@ -341,23 +303,6 @@
                 const regex = new RegExp(token, 'g');
                 result = result.replace(regex, value);
               }
->>>>>>> 72d56e54
-            }
-            if (typeof result === 'string') {
-              for (let key in replacements) {
-                let value = replacements[key];
-                if (typeof value === 'number' && value.toLocaleString) {
-                  // format numbers for the locale
-                  value = value.toLocaleString(locale, {
-                    style: 'decimal',
-                    useGrouping: true,
-                    minimumFractionDigits: 0
-                  });
-                }
-                const token = `{${key}}`;
-                const regex = new RegExp(token, 'g');
-                result = result.replace(regex, value);
-              }
             }
           }
           if (typeof result === 'string') {
@@ -367,16 +312,6 @@
                 locale: locale
             };
           }
-<<<<<<< HEAD
-=======
-          if (typeof result === 'string') {
-            // found a localized string!
-            return {
-                text: result,
-                locale: locale
-            };
-          }
->>>>>>> 72d56e54
         }
         // no localized string found...
 
@@ -385,11 +320,7 @@
         if (index >= 0 && index < _localeCodes.length - 1) {
             // eventually this will be 'en' or another locale with 100% coverage
             let fallback = _localeCodes[index + 1];
-<<<<<<< HEAD
-            return localizer.tInfo(stringId, replacements, fallback);
-=======
             return localizer.tInfo(origStringId, replacements, fallback);
->>>>>>> 72d56e54
         }
 
         if (replacements && 'default' in replacements) {
@@ -400,11 +331,7 @@
           };
         }
 
-<<<<<<< HEAD
-        const missing = `Missing ${locale} translation: ${stringId}`;
-=======
         const missing = `Missing ${locale} translation: ${origStringId}`;
->>>>>>> 72d56e54
         if (typeof console !== 'undefined') console.error(missing);  // eslint-disable-line
 
         return {
@@ -413,13 +340,10 @@
         };
     };
 
-<<<<<<< HEAD
-=======
     localizer.hasTextForStringId = function(stringId) {
         return !!localizer.tInfo(stringId, { default: 'nothing found'}).locale;
     };
 
->>>>>>> 72d56e54
     // Returns only the localized text, discarding the locale info
     localizer.t = function(stringId, replacements, locale) {
         return localizer.tInfo(stringId, replacements, locale).text;
