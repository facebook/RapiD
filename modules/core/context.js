--- conflicted
+++ resolved
@@ -566,11 +566,8 @@
       _map.init();
       _validator.init();
       _features.init();
-<<<<<<< HEAD
       _photos.init();
       _rapidContext.init();
-=======
->>>>>>> b9dc749a
 
       if (services.maprules && context.initialHashParams.maprules) {
         d3_json(context.initialHashParams.maprules)
