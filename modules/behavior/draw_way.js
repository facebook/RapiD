--- conflicted
+++ resolved
@@ -13,14 +13,9 @@
 import { osmNode } from '../osm';
 import { utilKeybinding } from '../util';
 
-<<<<<<< HEAD
-
 export function behaviorDrawWay(context, wayID, index, mode, startGraph) {
     var origWay = context.entity(wayID);
-=======
-export function behaviorDrawWay(context, wayId, index, mode, startGraph) {
-    var origWay = context.entity(wayId);
->>>>>>> 0b86be7b
+
     var annotation = t((origWay.isDegenerate() ?
         'operations.start.annotation.' :
         'operations.continue.annotation.') + context.geometry(wayID)
