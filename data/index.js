--- conflicted
+++ resolved
@@ -57,13 +57,8 @@
         defaults: defaults,
         categories: categories,
         fields: fields
-<<<<<<< HEAD
-    }, 
-};
-
-export var rapid_feature_config = rapid_config; 
-=======
     },
     groups: groups
 };
->>>>>>> ec2f03a5
+
+export var rapid_feature_config = rapid_config; 