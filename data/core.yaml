--- conflicted
+++ resolved
@@ -901,7 +901,6 @@
     login_with_osm: "Log in with OSM"
   rapid_feature_toggle:
     toggle_all: Toggle all {rapidicon} features
-<<<<<<< HEAD
     view_manage_datasets: "View/Manage Datasets"
     fbRoads:
       label: Roads
@@ -911,14 +910,6 @@
       label: Buildings
       description: provided by Microsoft
       license_markdown: "[license](https://github.com/microsoft/USBuildingFootprints/blob/master/LICENCE-DATA)"
-=======
-    roads: Roads
-    roads_provided_by: provided by Facebook
-    roads_license: "[license](https://mapwith.ai/doc/license/MapWithAILicense.pdf)"
-    buildings: Buildings
-    buildings_provided_by: provided by Microsoft
-    buildings_license: "[license](https://github.com/microsoft/USBuildingFootprints/blob/master/LICENCE-DATA)"
->>>>>>> 4da08a32
   rapid_poweruser_features:
     top_label: "{icon} Power User Features"
     top_label_desc: for RapiD Insiders
