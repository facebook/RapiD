--- conflicted
+++ resolved
@@ -2842,11 +2842,7 @@
       aerialway/j-bar:
         # aerialway=j-bar
         name: J-Bar Lift
-<<<<<<< HEAD
-        # 'terms: jbar'
-=======
         # 'terms: drag lift,skiing,snowboarding,surface cable,jaybar,jbar'
->>>>>>> b1a7bdca
         terms: '<translate with synonyms or related terms for ''J-Bar Lift'', separated by commas>'
       aerialway/magic_carpet:
         # aerialway=magic_carpet
@@ -2876,11 +2872,7 @@
       aerialway/t-bar:
         # aerialway=t-bar
         name: T-Bar Lift
-<<<<<<< HEAD
-        # 'terms: tbar'
-=======
         # 'terms: drag lift,skiing,surface cable,tbar'
->>>>>>> b1a7bdca
         terms: '<translate with synonyms or related terms for ''T-Bar Lift'', separated by commas>'
       aerialway/zip_line:
         # aerialway=zip_line
@@ -4828,11 +4820,7 @@
         # entrance=*
         name: Entrance / Exit
         # 'terms: entrance,exit,door'
-<<<<<<< HEAD
-        terms: '<translate with synonyms or related terms for ''Entrance/Exit'', separated by commas>'
-=======
         terms: '<translate with synonyms or related terms for ''Entrance / Exit'', separated by commas>'
->>>>>>> b1a7bdca
       entrance/emergency:
         # entrance=emergency
         name: Emergency Exit
@@ -7122,6 +7110,9 @@
         # power=pole
         name: Power Pole
         terms: '<translate with synonyms or related terms for ''Power Pole'', separated by commas>'
+      power/sub_station:
+        # power=sub_station
+        name: Substation
       power/substation:
         # power=substation
         name: Substation
