--- conflicted
+++ resolved
@@ -1152,14 +1152,11 @@
         label: Level
         # 'terms: building floor,deck,storey,story'
         terms: '[translate with synonyms or related terms for ''Level'', separated by commas]'
-<<<<<<< HEAD
-=======
       level_semi:
         # level=*
         label: Levels
         # 'terms: building floors,decks,stories,storeys,storys'
         terms: '[translate with synonyms or related terms for ''Levels'', separated by commas]'
->>>>>>> ec2f03a5
       levels:
         # 'building:levels=*'
         label: Levels
@@ -1214,14 +1211,11 @@
         # material=*
         label: Material
         terms: '[translate with synonyms or related terms for ''Material'', separated by commas]'
-<<<<<<< HEAD
-=======
       max_age:
         # max_age=*
         label: Maximum Age
         # 'terms: upper age limit'
         terms: '[translate with synonyms or related terms for ''Maximum Age'', separated by commas]'
->>>>>>> ec2f03a5
       maxheight:
         # maxheight=*
         label: Max Height
@@ -1260,14 +1254,11 @@
         label: Microbrewery
         # 'terms: brewpub,craft beer'
         terms: '[translate with synonyms or related terms for ''Microbrewery'', separated by commas]'
-<<<<<<< HEAD
-=======
       min_age:
         # min_age=*
         label: Minimum Age
         # 'terms: lower age limit'
         terms: '[translate with synonyms or related terms for ''Minimum Age'', separated by commas]'
->>>>>>> ec2f03a5
       minspeed:
         # minspeed=*
         label: Minimum Speed Limit
@@ -2551,8 +2542,6 @@
           # 'windings:configuration=zigzag'
           zigzag: Zig Zag
         terms: '[translate with synonyms or related terms for ''Windings Configuration'', separated by commas]'
-<<<<<<< HEAD
-=======
     groups:
       toggleable/aerialways:
         description: 'Chair Lifts, Gondolas, Zip Lines, etc.'
@@ -2599,7 +2588,6 @@
       toggleable/water:
         description: 'Rivers, Lakes, Ponds, Basins, etc.'
         name: Water Features
->>>>>>> ec2f03a5
     presets:
       addr/interpolation:
         # 'addr:interpolation=*'
