{
    "icon": "iD-other-line",
    "fields": [
        "name",
        "surface",
        "width",
        "structure",
        "access",
        "incline"
    ],
    "moreFields": [
        "covered",
        "dog",
        "horse_scale",
<<<<<<< HEAD
=======
        "informal",
>>>>>>> ec2f03a5
        "lit",
        "maxweight_bridge",
        "mtb/scale",
        "mtb/scale/uphill",
        "mtb/scale/imba",
        "not/name",
        "ref",
        "sac_scale",
        "smoothness",
        "stroller",
        "trail_visibility",
        "wheelchair"
    ],
    "geometry": [
        "line"
    ],
    "terms": [
        "hike",
        "hiking",
        "trackway",
        "trail",
        "walk"
    ],
    "tags": {
        "highway": "path"
    },
    "name": "Path"
}<|MERGE_RESOLUTION|>--- conflicted
+++ resolved
@@ -12,10 +12,7 @@
         "covered",
         "dog",
         "horse_scale",
-<<<<<<< HEAD
-=======
         "informal",
->>>>>>> ec2f03a5
         "lit",
         "maxweight_bridge",
         "mtb/scale",
