{
<<<<<<< HEAD
=======
    "notCountryCodes": [
        "fr"
    ],
>>>>>>> ec2f03a5
    "icon": "fas-biking",
    "geometry": [
        "line"
    ],
    "tags": {
        "highway": "cycleway",
        "foot": "designated"
    },
    "addTags": {
        "highway": "cycleway",
        "foot": "designated",
        "bicycle": "designated"
    },
    "terms": [
        "bicycle and foot path",
        "bike and pedestrian path",
        "green way",
        "greenway",
        "mixed-use trail",
        "multi-use trail",
        "segregated trail",
        "rail trail"
    ],
    "matchScore": 0.95,
    "name": "Cycle & Foot Path"
}<|MERGE_RESOLUTION|>--- conflicted
+++ resolved
@@ -1,10 +1,7 @@
 {
-<<<<<<< HEAD
-=======
     "notCountryCodes": [
         "fr"
     ],
->>>>>>> ec2f03a5
     "icon": "fas-biking",
     "geometry": [
         "line"
