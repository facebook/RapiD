{
    "notCountryCodes": [
        "fr", "lt", "pl"
    ],
    "icon": "temaki-pedestrian_and_cyclist",
    "geometry": [
        "line"
    ],
    "tags": {
        "highway": "cycleway",
        "foot": "designated"
    },
    "addTags": {
        "highway": "cycleway",
        "foot": "designated",
        "bicycle": "designated"
    },
    "terms": [
        "bicycle and foot path",
        "bike and pedestrian path",
        "green way",
        "greenway",
        "mixed-use trail",
        "multi-use trail",
        "segregated trail",
        "rail trail"
    ],
<<<<<<< HEAD
=======
    "fields": [
        "name",
        "segregated",
        "oneway",
        "surface",
        "width",
        "structure",
        "access",
        "incline"
    ],
>>>>>>> b1a7bdca
    "matchScore": 0.9,
    "name": "Cycle & Foot Path"
}<|MERGE_RESOLUTION|>--- conflicted
+++ resolved
@@ -25,8 +25,6 @@
         "segregated trail",
         "rail trail"
     ],
-<<<<<<< HEAD
-=======
     "fields": [
         "name",
         "segregated",
@@ -37,7 +35,6 @@
         "access",
         "incline"
     ],
->>>>>>> b1a7bdca
     "matchScore": 0.9,
     "name": "Cycle & Foot Path"
 }