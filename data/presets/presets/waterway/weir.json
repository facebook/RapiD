{
    "icon": "maki-dam",
    "fields": [
        "name",
        "operator",
        "height",
        "material"
    ],
    "moreFields": [
<<<<<<< HEAD
        "seamark/type"    
=======
        "seamark/type"
>>>>>>> fc4ec2e8
    ],
    "geometry": [
        "vertex",
        "line"
    ],
    "terms": [
        "low-head dam",
        "low-rise dam",
        "wier"
    ],
    "tags": {
        "waterway": "weir"
    },
    "name": "Weir"
}<|MERGE_RESOLUTION|>--- conflicted
+++ resolved
@@ -7,11 +7,7 @@
         "material"
     ],
     "moreFields": [
-<<<<<<< HEAD
-        "seamark/type"    
-=======
         "seamark/type"
->>>>>>> fc4ec2e8
     ],
     "geometry": [
         "vertex",
