--- conflicted
+++ resolved
@@ -10,12 +10,9 @@
     "moreFields": [
         "email",
         "fax",
-<<<<<<< HEAD
-=======
         "min_age",
         "max_age",
         "level",
->>>>>>> ec2f03a5
         "opening_hours",
         "payment_multi",
         "website",
