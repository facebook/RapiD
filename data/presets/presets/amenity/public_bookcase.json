--- conflicted
+++ resolved
@@ -10,15 +10,8 @@
         "lit"
     ],
     "moreFields": [
-<<<<<<< HEAD
-        "wheelchair",
-        "location",
-        "address",
-        "access_simple", 
-=======
         "access_simple",
         "address",
->>>>>>> ec2f03a5
         "brand",
         "email",
         "level",
