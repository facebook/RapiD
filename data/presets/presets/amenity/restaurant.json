{
    "icon": "maki-restaurant",
    "fields": [
        "name",
        "cuisine",
        "address",
        "building_area",
        "opening_hours",
        "phone"
    ],
    "moreFields": [
        "air_conditioning",
        "bar",
        "brewery",
        "capacity",
        "delivery",
        "diet_multi",
        "email",
        "fax",
        "internet_access",
        "internet_access/fee",
        "internet_access/ssid",
        "level",
        "microbrewery",
<<<<<<< HEAD
=======
        "min_age",
>>>>>>> ec2f03a5
        "not/name",
        "outdoor_seating",
        "reservation",
        "smoking",
        "stars",
        "takeaway",
        "website",
        "wheelchair"
    ],
    "geometry": [
        "point",
        "area"
    ],
    "terms": [
        "bar",
        "breakfast",
        "cafe",
        "café",
        "canteen",
        "coffee",
        "dine",
        "dining",
        "dinner",
        "drive-in",
        "eat",
        "grill",
        "lunch",
        "table"
    ],
    "tags": {
        "amenity": "restaurant"
    },
    "name": "Restaurant"
}<|MERGE_RESOLUTION|>--- conflicted
+++ resolved
@@ -22,10 +22,7 @@
         "internet_access/ssid",
         "level",
         "microbrewery",
-<<<<<<< HEAD
-=======
         "min_age",
->>>>>>> ec2f03a5
         "not/name",
         "outdoor_seating",
         "reservation",
