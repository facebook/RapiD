--- conflicted
+++ resolved
@@ -1,13 +1,8 @@
 {
     "icon": "maki-baseball",
     "geometry": [
-<<<<<<< HEAD
         "area",
         "point"
-=======
-        "point",
-        "area"
->>>>>>> 2dab7cf1
     ],
     "tags": {
         "leisure": "pitch",
@@ -18,13 +13,8 @@
         "value": "softball"
     },
     "terms": [
-<<<<<<< HEAD
-        "softball",
-        "diamond"
-=======
         "diamond",
         "softball"
->>>>>>> 2dab7cf1
     ],
     "name": "Softball Field"
 }