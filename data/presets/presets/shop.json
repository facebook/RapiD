{
    "icon": "maki-shop",
    "fields": [
        "name",
        "shop",
        "operator",
        "address",
        "building_area",
        "opening_hours",
        "payment_multi"
    ],
    "moreFields": [
        "air_conditioning",
        "brand",
        "building/levels_building",
        "currency_multi",
        "email",
        "fax",
        "height_building",
        "internet_access",
        "internet_access/fee",
        "internet_access/ssid",
<<<<<<< HEAD
=======
        "level",
>>>>>>> ec2f03a5
        "not/name",
        "phone",
        "second_hand",
        "stroller",
        "website",
        "wheelchair"
    ],
    "geometry": [
        "point",
        "area"
    ],
    "tags": {
        "shop": "*"
    },
    "terms": [],
    "name": "Shop"
}<|MERGE_RESOLUTION|>--- conflicted
+++ resolved
@@ -20,10 +20,7 @@
         "internet_access",
         "internet_access/fee",
         "internet_access/ssid",
-<<<<<<< HEAD
-=======
         "level",
->>>>>>> ec2f03a5
         "not/name",
         "phone",
         "second_hand",
