--- conflicted
+++ resolved
@@ -20,10 +20,7 @@
         "internet_access",
         "internet_access/fee",
         "internet_access/ssid",
-<<<<<<< HEAD
-=======
         "level",
->>>>>>> fc4ec2e8
         "not/name",
         "phone",
         "second_hand",
