--- conflicted
+++ resolved
@@ -9,16 +9,10 @@
         "internet_access",
         "internet_access/fee"
     ],
-<<<<<<< HEAD
-    "moreFields" : [
-        "charge_fee",
-        "operator",
-=======
     "moreFields": [
         "charge_fee",
         "email",
         "fax",
->>>>>>> 770ab139
         "fee",
         "gnis/feature_id",
         "internet_access/ssid",
