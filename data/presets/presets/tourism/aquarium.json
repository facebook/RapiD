--- conflicted
+++ resolved
@@ -9,11 +9,8 @@
     ],
     "moreFields": [
         "charge_fee",
-<<<<<<< HEAD
-=======
         "email",
         "fax",
->>>>>>> fc4ec2e8
         "fee",
         "internet_access",
         "internet_access/fee",
