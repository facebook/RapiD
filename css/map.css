/* tiles */
img.tile {
    position:absolute;
    transform-origin:0 0;
    -ms-transform-origin:0 0;
    -webkit-transform-origin:0 0;
    -moz-transform-origin:0 0;
    -o-transform-origin:0 0;
    -webkit-user-select: none;
    -webkit-user-drag: none;
    -moz-user-drag: none;

    opacity: 0;

    -webkit-transition: opacity 200ms linear;
    transition: opacity 200ms linear;
    -moz-transition: opacity 200ms linear;
}

img.tile-loaded {
    opacity: 1;
}

/* base styles */
path {
    fill: none;
}

/* points */

g.point circle {
    fill:#fff;
}

g.point image {
  pointer-events: none;
}

g.point .shadow {
    fill: none;
    pointer-events: all;
    -webkit-transition: -webkit-transform 100ms linear;
    transition: transform 100ms linear;
    -moz-transition: fill 100ms linear;
}
<<<<<<< HEAD
.behavior-hover g.point.hover .shadow {
    fill: #E96666;
    fill-opacity: 0.3;
=======
.behavior-hover g.point.hover:not(.selected) .shadow {
    fill: #f6634f;
    fill-opacity: 0.5;
>>>>>>> 2ebc9381
}
g.point.selected .shadow {
    fill: #f6634f;
    fill-opacity: 0.7;
}

g.point.active, g.point.active * {
    pointer-events: none;
}

/* vertices */

g.vertex .fill {
    fill:white;
}

g.vertex .stroke {
    stroke:black;
    stroke-opacity: .5;
    stroke-width:2;
    fill:white;
}

svg[data-zoom="16"] g.vertex .shadow {
    -webkit-transform:scale(0.8, 0.8);
    -moz-transform:scale(0.8, 0.8);
    transform:scale(0.8, 0.8);
}
svg[data-zoom="16"] g.vertex .stroke,
svg[data-zoom="16"] g.vertex .fill {
    -webkit-transform:scale(0.6, 0.6);
    -moz-transform:scale(0.6, 0.6);
    transform:scale(0.6, 0.6);
}

svg[data-zoom="17"] g.vertex .shadow {
    -webkit-transform:scale(0.9, 0.9);
    -moz-transform:scale(0.9, 0.9);
    transform:scale(0.9, 0.9);
}
svg[data-zoom="17"] g.vertex .stroke,
svg[data-zoom="17"] g.vertex .fill {
    -webkit-transform:scale(0.7, 0.7);
    -moz-transform:scale(0.7, 0.7);
    transform:scale(0.7, 0.7);
}

g.vertex.shared .shadow {
    -webkit-transform:scale(1.2, 1.2);
    -moz-transform:scale(1.2, 1.2);
    transform:scale(1.2, 1.2);
}
g.vertex.shared .fill,
g.vertex.shared .stroke {
    -webkit-transform:scale(1.1, 1.1);
    -moz-transform:scale(1.1, 1.1);
    transform:scale(1.1, 1.1);
}
svg[data-zoom="16"] g.vertex.shared .shadow {
    -webkit-transform:scale(0.9, 0.9);
    -moz-transform:scale(0.9, 0.9);
    transform:scale(0.9, 0.9);
}
svg[data-zoom="16"] g.vertex.shared .fill,
svg[data-zoom="16"] g.vertex.shared .stroke {
    -webkit-transform:scale(0.8, 0.8);
    -moz-transform:scale(0.8, 0.8);
    transform:scale(0.8, 0.8);
}
svg[data-zoom="17"] g.vertex.shared .shadow {
    -webkit-transform:scale(1, 1);
    -moz-transform:scale(1, 1);
    transform:scale(1, 1);
}
svg[data-zoom="17"] g.vertex.shared .fill,
svg[data-zoom="17"] g.vertex.shared .stroke {
    -webkit-transform:scale(0.9, 0.9);
    -moz-transform:scale(0.9, 0.9);
    transform:scale(0.9, 0.9);
}

g.vertex.shared .fill {
    fill:#aaa;
}

g.vertex .shadow {
    fill: none;
    pointer-events: all;
    stroke-width: 20;
    -webkit-transition: -webkit-transform 100ms linear;
    transition: transform 100ms linear;
    -moz-transition: fill 100ms linear;
}
<<<<<<< HEAD
.behavior-hover g.vertex.hover .shadow {
    fill: #E96666;
=======
.behavior-hover g.vertex.hover:not(.selected) .shadow {
    fill: #f6634f;
>>>>>>> 2ebc9381
    fill-opacity: 0.3;
}
g.vertex.selected .shadow {
    fill: #f6634f;
    fill-opacity: 0.5;
}

/* midpoints */

.mode-draw-area g.midpoint,
.mode-draw-line g.midpoint,
.mode-add-area g.midpoint,
.mode-add-line g.midpoint,
.mode-add-point g.midpoint,
.behavior-drag-node g.midpoint {
  display: none;
}

g.midpoint .fill {
    fill:#ddd;
    stroke:black;
    stroke-opacity: .5;
    opacity: .5;
}
<<<<<<< HEAD
.behavior-hover g.midpoint .fill.hover {
    fill:#fff;
    stroke:#000;
=======
.behavior-hover g.midpoint .fill.hover:not(.selected) {
    fill:white;
    opacity: .75;
>>>>>>> 2ebc9381
}

g.midpoint .shadow {
    fill: none;
    pointer-events: all;
    stroke-width: 10;
    -webkit-transition: -webkit-transform 100ms linear;
    transition: transform 100ms linear;
    -moz-transition: fill 100ms linear;
}
<<<<<<< HEAD
.behavior-hover g.midpoint .shadow.hover {
    fill:#E96666;
=======
.behavior-hover g.midpoint .shadow.hover:not(.selected) {
    fill:#f6634f;
>>>>>>> 2ebc9381
    fill-opacity: 0.3;
}

/* lines */

path.line {
    stroke-linecap: round;
    stroke-linejoin: bevel;
}

path.stroke {
    stroke: black;
    stroke-width: 4;
}

path.shadow {
    pointer-events: stroke;
    stroke-width: 10;
    -webkit-transition: stroke 100ms linear;
}

<<<<<<< HEAD
.behavior-hover path.shadow.hover {
    stroke: #E96666;
=======
.behavior-hover path.shadow.hover:not(.selected) {
    stroke: #f6634f;
>>>>>>> 2ebc9381
    stroke-opacity: 0.3;
}

path.shadow.selected {
    stroke: #f6634f;
    stroke-opacity: 0.7;
}

path.area.stroke,
path.line.member-type-multipolygon.stroke {
    stroke-width:2;
}
path.area.stroke.selected,
path.line.member-type-multipolygon.stroke.selected {
    stroke-width:4 !important;
}

path.area.stroke {
    stroke:#fff;
}
path.area.fill {
    fill:#fff;
    fill-opacity:0.3;
    fill-rule: evenodd;
}

path.stroke.tag-natural {
    stroke: #b6e199;
    stroke-width:1;
}
path.fill.tag-natural {
    fill: #b6e199;
}

path.stroke.tag-natural-water {
    stroke: #77d3de;
}
path.fill.tag-natural-water {
    fill: #77d3de;
}

path.stroke.tag-building {
    stroke: #e06e5f;
    stroke-width: 1;
}
path.fill.tag-building {
    fill: #e06e5f;
}

path.stroke.tag-landuse,
path.stroke.tag-natural-wood,
path.stroke.tag-natural-tree,
path.stroke.tag-natural-grassland,
path.stroke.tag-leisure-park {
    stroke: #8cd05f;
    stroke-width: 1;
}
path.fill.tag-landuse,
path.fill.tag-natural-wood,
path.fill.tag-natural-tree,
path.fill.tag-natural-grassland,
path.fill.tag-leisure-park {
    fill: #8cd05f;
    fill-opacity: 0.2;
}

path.stroke.tag-amenity-parking {
    stroke: #aaa;
    stroke-width: 1;
}
path.fill.tag-amenity-parking {
    fill: #aaa;
}

path.fill.tag-boundary {
    fill: none;
}

/* highways */

path.shadow.tag-highway {
    stroke-width:16;
}
path.casing.tag-highway {
    stroke:#444;
    stroke-width:10;
}
path.stroke.tag-highway {
    stroke:#ccc;
    stroke-width:8;
}

svg[data-zoom="16"] path.shadow.tag-highway {
    stroke-width:12;
}
svg[data-zoom="16"] path.casing.tag-highway {
    stroke-width:6;
}
svg[data-zoom="16"] path.stroke.tag-highway {
    stroke-width:4;
}

path.stroke.tag-highway-motorway,
path.stroke.tag-highway-motorway_link,
path.stroke.tag-construction-motorway {
    stroke:#58a9ed;
}

path.casing.tag-highway-motorway,
path.casing.tag-highway-motorway_link,
path.casing.tag-construction-motorway {
    stroke:#2c5476;
}

path.stroke.tag-highway-trunk,
path.stroke.tag-highway-trunk_link,
path.stroke.tag-construction-trunk {
    stroke:#8cd05f;
}
path.casing.tag-highway-trunk,
path.casing.tag-highway-trunk_link,
path.casing.tag-construction-trunk {
    stroke:#46682f;
}

path.stroke.tag-highway-primary,
path.stroke.tag-highway-primary_link,
path.stroke.tag-construction-primary {
    stroke:#e06d5f;
}
path.casing.tag-highway-primary,
path.casing.tag-highway-primary_link,
path.casing.tag-construction-primary {
    stroke:#70372f;
}

path.stroke.tag-highway-secondary,
path.stroke.tag-highway-secondary_link,
path.stroke.tag-construction-secondary {
    stroke:#eab056;
}
path.casing.tag-highway-secondary,
path.casing.tag-highway-secondary_link,
path.casing.tag-construction-secondary {
    stroke:#75582b;
}

path.stroke.tag-highway-tertiary,
path.stroke.tag-highway-tertiary_link,
path.stroke.tag-construction-tertiary {
    stroke:#ffff7e;
}
path.casing.tag-highway-tertiary,
path.casing.tag-highway-tertiary_link,
path.casing.tag-construction-tertiary {
    stroke:#7f7f3f;
}

path.stroke.tag-highway-unclassified,
path.stroke.tag-construction-unclassified {
    stroke:#eaeaea;
}
path.casing.tag-highway-unclassified,
path.casing.tag-construction-unclassified {
    stroke:#444;
}

path.stroke.tag-highway-residential,
path.stroke.tag-construction-residential {
    stroke:#fff;
}
path.casing.tag-highway-residential,
path.casing.tag-construction-residential {
    stroke:#444;
}

path.stroke.tag-highway-living_street {
    stroke:#ccc;
    stroke-width:4;
}
path.casing.tag-highway-living_street {
    stroke:#fff;
    stroke-width:6;
}

path.stroke.tag-highway-pedestrian {
    stroke:#fff;
    stroke-dasharray: 2, 8;
    stroke-width:4 !important;
    shapeRendering: auto;
}
path.casing.tag-highway-pedestrian {
    stroke:#8cd05f;
    stroke-width:6 !important;
}

path.stroke.tag-highway-service {
    stroke:#fff;
    stroke-width:4;
}
path.casing.tag-highway-service {
    stroke:#666;
    stroke-width:6;
}
svg[data-zoom="16"] path.stroke.tag-highway-service {
    stroke-width:2;
}
svg[data-zoom="16"] path.casing.tag-highway-service {
    stroke-width:4;
}

path.stroke.tag-highway-track {
    stroke: #fff;
    stroke-width: 4;
}
path.casing.tag-highway-track {
    stroke: #996600;
    stroke-width: 6;
    stroke-linecap: butt;
    stroke-dasharray: 6, 6;
}
svg[data-zoom="16"] path.stroke.tag-highway-track {
    stroke-width:2;
}
svg[data-zoom="16"] path.casing.tag-highway-track {
    stroke-width:4;
}

path.stroke.tag-highway-path {
    stroke: #000;
    stroke-width: 1 !important;
    stroke-linecap: butt;
    stroke-dasharray: 8, 4;
}
path.casing.tag-highway-path {
    stroke-width: 1 !important;
    stroke: #fff;
}

path.stroke.tag-highway-footway,
path.stroke.tag-highway-cycleway,
path.stroke.tag-highway-bridleway {
    stroke-width: 4;
    stroke-linecap: butt;
    stroke-dasharray: 6, 6;
}
path.casing.tag-highway-footway,
path.casing.tag-highway-cycleway,
path.casing.tag-highway-bridleway {
    stroke-width: 6;
    stroke: #fff;
}

svg[data-zoom="16"] path.stroke.tag-highway-footway,
svg[data-zoom="16"] path.stroke.tag-highway-cycleway,
svg[data-zoom="16"] path.stroke.tag-highway-bridleway {
    stroke-width: 2;
}
svg[data-zoom="16"] path.casing.tag-highway-footway,
svg[data-zoom="16"] path.casing.tag-highway-cycleway,
svg[data-zoom="16"] path.casing.tag-highway-bridleway {
    stroke-width: 4;
}

path.stroke.tag-highway-footway {
    stroke: #ae8681;
}
path.stroke.tag-highway-cycleway {
    stroke: #58a9ed;
}
path.stroke.tag-highway-bridleway {
    stroke: #e06d5f;
}

path.stroke.tag-highway-steps {
    stroke: #81d25c;
    stroke-width: 4;
    stroke-linecap: butt;
    stroke-dasharray: 3, 3;
}
path.casing.tag-highway-steps {
    stroke-width: 6;
    stroke: #fff;
}

path.casing.tag-bridge-yes {
    stroke-width: 14;
    stroke: #333;
}

path.stroke.tag-highway-construction,
path.casing.tag-highway-construction {
    stroke-linecap: butt;
    stroke-dasharray: 7, 7;
}

svg[data-zoom="16"] path.stroke.tag-highway-construction,
svg[data-zoom="16"] path.casing.tag-highway-construction {
    stroke-linecap: butt;
    stroke-dasharray: 5, 5;
}

/* railways */

path.stroke.tag-railway {
    stroke: #eee;
    stroke-width: 2;
    stroke-linecap: butt;
    stroke-dasharray: 12,12;
}
path.casing.tag-railway {
    stroke: #555;
    stroke-width: 4;
}

path.stroke.tag-railway-abandoned {
    stroke: #eee;
}
path.casing.tag-railway-abandoned {
    stroke: #999;
}

path.stroke.tag-railway-subway {
    stroke: #666;
}
path.casing.tag-railway-subway {
    stroke: #222;
}

/* waterways */

path.fill.tag-waterway {
    fill: #77d3de;
}

path.stroke.tag-waterway {
    stroke: #77d3de;
    stroke-width: 2;
}
path.casing.tag-waterway {
    stroke: #77d3de;
    stroke-width: 4;
}

path.stroke.tag-waterway-river {
    stroke-width: 4;
}
path.casing.tag-waterway-river {
    stroke-width: 6;
}

svg[data-zoom="16"] path.stroke.tag-waterway-river {
    stroke-width: 4;
}
svg[data-zoom="16"] path.casing.tag-waterway-river {
    stroke-width: 6;
}

path.stroke.tag-waterway-ditch {
    stroke: #6591ff;
    stroke-width: 1;
}
path.casing.tag-waterway-ditch {
    stroke: #6591ff;
    stroke-width: 3;
}

/* power */

path.stroke.tag-power {
    stroke: #939393;
    stroke-width: 2;
}
path.casing.tag-power {
    stroke: none;
}

/* boundary */

path.stroke.tag-boundary {
    stroke: #fff;
    stroke-width: 2;
    stroke-linecap: butt;
    stroke-dasharray: 20, 5, 5, 5;
}
path.casing.tag-boundary {
    stroke: #82B5FE;
    stroke-width: 6;
}

path.casing.tag-boundary-protected_area,
path.casing.tag-boundary-national_park {
    stroke: #b0e298;
}


text {
    font-size:10px;
    pointer-events: none;
    color: #222;
    opacity: 1;
}

.oneway .textpath {
    pointer-events: none;
    font-size: 7px;
    baseline-shift: 2px;
    opacity: .7;
}

text.tag-oneway {
    fill:#91CFFF;
    stroke:#2C6B9B;
    stroke-width:1;
    pointer-events:none;
}

/*
 * Labels
 */

.layer-halo path {
  pointer-events: none;
  stroke-linecap: round;
  stroke-linejoin: bevel;
  stroke-width: 20px;
  opacity: 0.8;
  stroke: white;
}

text.arealabel,
text.pathlabel,
text.pointlabel {
  font-size: 12px;
  font-weight: bold;
  fill: #333;
  text-anchor: middle;
  pointer-events: none;
}

.layer-halo rect,
.layer-halo path,
.layer-label text {
    -webkit-transition: opacity 100ms linear;
    transition: opacity 100ms linear;
    -moz-transition: opacity 100ms linear;
}

.pathlabel .textpath {
  dominant-baseline: middle;
}

/* Opera doesn't support dominant-baseline. See #715 */
.opera .pathlabel .textpath {
  baseline-shift: -33%;
  dominant-baseline: auto;
}

.pointlabel-halo,
.linelabel-halo,
.arealabel-halo {
  opacity: 0.7;
  pointer-events: none;
}


text.point {
  font-size: 10px;
  baseline-shift: 2px;
}

/* Cursors */

#map:hover {
    cursor:url(../img/cursor-grab.png) 9 9, auto;
}

#map:active {
    cursor:url(../img/cursor-grabbing.png) 9 9, auto;
}

.mode-browse .point,
.mode-select .point {
    cursor: url(../img/cursor-select-point.png), pointer;
}

.mode-select .vertex,
.mode-browse .vertex {
    cursor: url(../img/cursor-select-vertex.png), pointer;
}

.mode-browse .line,
.mode-select .line {
    cursor: url(../img/cursor-select-line.png), pointer;
}

.mode-select .area,
.mode-browse .area {
    cursor: url(../img/cursor-select-area.png), pointer;
}

.mode-select .midpoint,
.mode-browse .midpoint {
    cursor: url(../img/cursor-select-split.png), pointer;
}

.point:active,
.vertex:active,
.line:active,
.area:active,
.midpoint:active,
.mode-select .selected {
    cursor: url(../img/cursor-select-acting.png), pointer;
}

.mode-draw-line #map:hover,
.mode-draw-area #map:hover,
.mode-add-line  #map:hover,
.mode-add-area  #map:hover {
    cursor:url(../img/cursor-draw.png) 9 9, auto;
}

.mode-draw-line .behavior-hover .way,
.mode-draw-area .behavior-hover .way,
.mode-add-line  .behavior-hover .way,
<<<<<<< HEAD
.mode-add-area  .behavior-hover .way {
=======
.mode-add-area  .behavior-hover .way,
.behavior-drag-node.behavior-hover .way {
>>>>>>> 2ebc9381
    cursor:url(../img/cursor-draw-connect-line.png) 9 9, auto;
}

.mode-draw-line .behavior-hover .vertex,
.mode-draw-area .behavior-hover .vertex,
.mode-add-line  .behavior-hover .vertex,
<<<<<<< HEAD
.mode-add-area  .behavior-hover .vertex {
=======
.mode-add-area  .behavior-hover .vertex,
.behavior-drag-node.behavior-hover .vertex {
>>>>>>> 2ebc9381
    cursor:url(../img/cursor-draw-connect-vertex.png) 9 9, auto;
}

.mode-add-point #map:hover {
    cursor:url(../img/cursor-draw-point.png) 18 18, auto;
}

/* Modes */

.mode-draw-line .vertex.active,
.mode-draw-area .vertex.active,
.behavior-drag-node .vertex.active {
    display: none;
}

.mode-draw-line .way.active,
.mode-draw-area .way.active,
.behavior-drag-node .active {
    pointer-events: none;
}

/* Ensure drawing doesn't interact with area fills. */
.mode-add-point .area,
.mode-draw-line .area,
.mode-draw-area .area,
.mode-add-line .area,
.mode-add-area .area {
    pointer-events: visibleStroke;
}<|MERGE_RESOLUTION|>--- conflicted
+++ resolved
@@ -43,15 +43,9 @@
     transition: transform 100ms linear;
     -moz-transition: fill 100ms linear;
 }
-<<<<<<< HEAD
-.behavior-hover g.point.hover .shadow {
-    fill: #E96666;
-    fill-opacity: 0.3;
-=======
 .behavior-hover g.point.hover:not(.selected) .shadow {
     fill: #f6634f;
     fill-opacity: 0.5;
->>>>>>> 2ebc9381
 }
 g.point.selected .shadow {
     fill: #f6634f;
@@ -145,13 +139,8 @@
     transition: transform 100ms linear;
     -moz-transition: fill 100ms linear;
 }
-<<<<<<< HEAD
-.behavior-hover g.vertex.hover .shadow {
-    fill: #E96666;
-=======
 .behavior-hover g.vertex.hover:not(.selected) .shadow {
     fill: #f6634f;
->>>>>>> 2ebc9381
     fill-opacity: 0.3;
 }
 g.vertex.selected .shadow {
@@ -176,15 +165,9 @@
     stroke-opacity: .5;
     opacity: .5;
 }
-<<<<<<< HEAD
-.behavior-hover g.midpoint .fill.hover {
-    fill:#fff;
-    stroke:#000;
-=======
 .behavior-hover g.midpoint .fill.hover:not(.selected) {
     fill:white;
     opacity: .75;
->>>>>>> 2ebc9381
 }
 
 g.midpoint .shadow {
@@ -195,13 +178,8 @@
     transition: transform 100ms linear;
     -moz-transition: fill 100ms linear;
 }
-<<<<<<< HEAD
-.behavior-hover g.midpoint .shadow.hover {
-    fill:#E96666;
-=======
 .behavior-hover g.midpoint .shadow.hover:not(.selected) {
     fill:#f6634f;
->>>>>>> 2ebc9381
     fill-opacity: 0.3;
 }
 
@@ -223,13 +201,8 @@
     -webkit-transition: stroke 100ms linear;
 }
 
-<<<<<<< HEAD
-.behavior-hover path.shadow.hover {
-    stroke: #E96666;
-=======
 .behavior-hover path.shadow.hover:not(.selected) {
     stroke: #f6634f;
->>>>>>> 2ebc9381
     stroke-opacity: 0.3;
 }
 
@@ -755,24 +728,16 @@
 .mode-draw-line .behavior-hover .way,
 .mode-draw-area .behavior-hover .way,
 .mode-add-line  .behavior-hover .way,
-<<<<<<< HEAD
-.mode-add-area  .behavior-hover .way {
-=======
 .mode-add-area  .behavior-hover .way,
 .behavior-drag-node.behavior-hover .way {
->>>>>>> 2ebc9381
     cursor:url(../img/cursor-draw-connect-line.png) 9 9, auto;
 }
 
 .mode-draw-line .behavior-hover .vertex,
 .mode-draw-area .behavior-hover .vertex,
 .mode-add-line  .behavior-hover .vertex,
-<<<<<<< HEAD
-.mode-add-area  .behavior-hover .vertex {
-=======
 .mode-add-area  .behavior-hover .vertex,
 .behavior-drag-node.behavior-hover .vertex {
->>>>>>> 2ebc9381
     cursor:url(../img/cursor-draw-connect-vertex.png) 9 9, auto;
 }
 
