--- conflicted
+++ resolved
@@ -4870,20 +4870,8 @@
     float: left;
 }
 
-<<<<<<< HEAD
 .panel-title button.close:hover {
     color: #fff;
-=======
-.modal-section {
-    padding: 20px;
-    border-bottom: 1px solid #ccc;
-}
-.modal-section p:not(:last-of-type) {
-    padding-bottom: 20px;
-}
-.modal-section.header h3 {
-    padding: 0;
->>>>>>> eb53f350
 }
 .panel-title button.close .icon {
     height: 20px;
@@ -5329,9 +5317,11 @@
 }
 
 .modal-section {
-    width: 100%;
     padding: 20px;
     border-bottom: 1px solid #ccc;
+}
+.modal-section p:not(:last-of-type) {
+    padding-bottom: 20px;
 }
 .modal-section.header h3 {
     padding: 0;
