--- conflicted
+++ resolved
@@ -198,19 +198,11 @@
     dominant-baseline: middle;
 }
 .layer-mapdata text.label {
-<<<<<<< HEAD
-    fill: #0ff;
-}
-.layer-mapdata text.label.hover,
-.layer-mapdata text.label.selected {
-    fill: #0ff;
-=======
     fill: #ddd;
 }
 .layer-mapdata text.label.hover,
 .layer-mapdata text.label.selected {
     fill: #fff;
->>>>>>> b9dc749a
 }
 .layer-mapdata text.label-halo {
     opacity: 0.7;
