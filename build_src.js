/* eslint-disable no-console */
const buble = require('@rollup/plugin-buble');
const colors = require('colors/safe');
const commonjs = require('rollup-plugin-commonjs');
const includePaths = require('rollup-plugin-includepaths');
const json = require('rollup-plugin-json');
const nodeResolve = require('rollup-plugin-node-resolve');
const rollup = require('rollup');
const shell = require('shelljs');
//const visualizer = require('rollup-plugin-visualizer');

let _currBuild = null;

<<<<<<< HEAD
module.exports = function buildSrc() {
    var isBuilding = false;

    return function () {
        if (isBuilding) return;

        // Start clean
        shell.rm('-f', [
            //'docs/statistics.html',
            'dist/iD.js',
            'dist/iD.js.map'
        ]);

        console.log('building src');
        console.time(colors.green('src built'));

        isBuilding = true;

        return rollup
            .rollup({
                input: './modules/id.js',
                plugins: [
                    includePaths( {
                        paths: ['node_modules/d3/node_modules'],  // npm2 or windows
                        include: {
                            'martinez-polygon-clipping': 'node_modules/martinez-polygon-clipping/dist/martinez.umd.js'
                        }
                    }),
                    nodeResolve({
                        mainFields: ['module', 'main'],
                        browser: false,
                        dedupe: ['object-inspect']
                    }),
                    commonjs(),
                    json({ indent: '' }),
                    // viz causes src build to take about 3x longer; skip
                    // visualizer({
                    //     filename: 'docs/statistics.html',
                    //     sourcemap: true
                    // })
                ]
            })
            .then(function (bundle) {
                return bundle.write({
                    format: 'iife',
                    file: 'dist/iD.js',
                    sourcemap: true,
                    strict: false
                });
            })
            .then(function () {
                isBuilding = false;
                console.timeEnd(colors.green('src built'));
            })
            .catch(function (err) {
                isBuilding = false;
                console.error(err);
                process.exit(1);
            });
    };
};
=======

function buildSrc() {
  if (_currBuild) return _currBuild;

  const START = '🏗   ' + colors.yellow('Building source...');
  const END = '👍  ' + colors.green('source built');

  console.log('');
  console.log(START);
  console.time(END);

  return _currBuild =
    Promise.resolve()
    .then(() => buildBundle())
    .then(() => {
      console.timeEnd(END);
      console.log('');
      _currBuild = null;
    })
    .catch((err) => {
      console.error(err);
      console.log('');
      _currBuild = null;
      process.exit(1);
    });
}


function buildBundle() {
  console.log('📦    ' + colors.yellow('Bundling JavaScript...'));

  // Start clean
  shell.rm('-f', [
    'dist/iD.js',
    'dist/iD.js.map',
    // 'docs/statistics.html'
  ]);

  let prom =
    rollup.rollup({
      input: './modules/id.js',
      onwarn: onWarn,
      plugins: [
        includePaths({
          paths: ['node_modules/d3/node_modules'],  // npm2 or windows
          include: {
            'martinez-polygon-clipping': 'node_modules/martinez-polygon-clipping/dist/martinez.umd.js'
          }
        }),
        nodeResolve({
          mainFields: ['module', 'main'],
          browser: false,
          dedupe: ['object-inspect']
        }),
        commonjs(),
        json({ indent: '' }),
        buble(),
        // viz causes src build to take about 3x longer; skip
        // visualizer({
        //   filename: 'docs/statistics.html',
        //   sourcemap: true
        // })
      ]
    })
    .then((bundle) => {
      return bundle.write({
        format: 'iife',
        file: 'dist/iD.js',
        sourcemap: true,
        strict: false
      });
    });

  return prom;
}


function onWarn(warning, warn) {
  // skip certain warnings
  if (warning.code === 'CIRCULAR_DEPENDENCY') return;
  if (warning.code === 'EVAL') return;

  // Use default for everything else
  console.log(colors.yellow(warning.code));
  warn(warning);
}


module.exports = buildSrc;
>>>>>>> 770ab139
<|MERGE_RESOLUTION|>--- conflicted
+++ resolved
@@ -11,69 +11,6 @@
 
 let _currBuild = null;
 
-<<<<<<< HEAD
-module.exports = function buildSrc() {
-    var isBuilding = false;
-
-    return function () {
-        if (isBuilding) return;
-
-        // Start clean
-        shell.rm('-f', [
-            //'docs/statistics.html',
-            'dist/iD.js',
-            'dist/iD.js.map'
-        ]);
-
-        console.log('building src');
-        console.time(colors.green('src built'));
-
-        isBuilding = true;
-
-        return rollup
-            .rollup({
-                input: './modules/id.js',
-                plugins: [
-                    includePaths( {
-                        paths: ['node_modules/d3/node_modules'],  // npm2 or windows
-                        include: {
-                            'martinez-polygon-clipping': 'node_modules/martinez-polygon-clipping/dist/martinez.umd.js'
-                        }
-                    }),
-                    nodeResolve({
-                        mainFields: ['module', 'main'],
-                        browser: false,
-                        dedupe: ['object-inspect']
-                    }),
-                    commonjs(),
-                    json({ indent: '' }),
-                    // viz causes src build to take about 3x longer; skip
-                    // visualizer({
-                    //     filename: 'docs/statistics.html',
-                    //     sourcemap: true
-                    // })
-                ]
-            })
-            .then(function (bundle) {
-                return bundle.write({
-                    format: 'iife',
-                    file: 'dist/iD.js',
-                    sourcemap: true,
-                    strict: false
-                });
-            })
-            .then(function () {
-                isBuilding = false;
-                console.timeEnd(colors.green('src built'));
-            })
-            .catch(function (err) {
-                isBuilding = false;
-                console.error(err);
-                process.exit(1);
-            });
-    };
-};
-=======
 
 function buildSrc() {
   if (_currBuild) return _currBuild;
@@ -162,5 +99,4 @@
 }
 
 
-module.exports = buildSrc;
->>>>>>> 770ab139
+module.exports = buildSrc;