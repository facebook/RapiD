iD.modes = {};

iD.modes._node = function(ll) {
    return iD.Node({
        lat: ll[1],
        lon: ll[0],
        tags: {}
    });
};

iD.modes.dist = function(a, b) {
    return Math.sqrt(Math.pow(a[0] - b[0], 2) + Math.pow(a[1] - b[1], 2));
};

iD.modes.chooseIndex = function(way, point, map) {
    var dist = iD.modes.dist;
    var projNodes = way.nodes.map(function(n) {
        return map.projection([n.lon, n.lat]);
    });
    for (var i = 0, changes = []; i < projNodes.length - 1; i++) {
        changes[i] =
            (dist(projNodes[i], point) + dist(point, projNodes[i + 1])) /
            dist(projNodes[i], projNodes[i + 1]);
    }
    return _.indexOf(changes, _.min(changes)) + 1;
};

iD.modes.AddPlace = {
    title: "+ Place",
    enter: function() {
        var surface = this.map.surface,
            teaser = surface.selectAll('g#temp-g')
            .append('g').attr('id', 'addplace');

        teaser.append('circle').attr({ 'class': 'handle', r: 3 });

        function mousemove() {
            teaser.attr('transform', function() {
                var off = d3.mouse(surface.node());
                return 'translate(' + off + ')';
            });
        }

        function click() {
            var ll = this.map.projection.invert(
                d3.mouse(surface.node()));
            var n = iD.modes._node(ll);
            n._poi = true;
            this.map.perform(iD.actions.addNode(n));
            this.map.selectEntity(n);
<<<<<<< HEAD
            this.exit();
        }

        surface.on('mousemove.addplace', mousemove)
            .on('click.addplace', click.bind(this));
=======
            this.controller.exit();
        }.bind(this));
>>>>>>> 1972711a

        d3.select(document).on('keydown.addplace', function() {
            if (d3.event.keyCode === 27) this.controller.exit();
        }.bind(this));
    },
    exit: function() {
        this.map.surface
            .on('mousemove.addplace', null)
            .on('click.addplace', null);
        d3.select(document).on('keydown.addplace', null);
        d3.selectAll('#addplace').remove();
    }
};

// user has clicked 'add road' or pressed a keybinding, and now has
// a teaser node and needs to click on the map to start a road
iD.modes.AddRoad = {
    title: "+ Road",
    way: function() {
        return iD.Way({ tags: { highway: 'residential', elastic: 'true' } });
    },
    enter: function() {
        this.map.dblclickEnable(false);
        var surface = this.map.surface,
            teaser = surface.selectAll('g#temp-g')
            .append('g').attr('id', 'addroad');

        teaser.append('circle')
            .attr({ 'class': 'handle', r: 3 })
            .style('pointer-events', 'none');

        function mousemove() {
            teaser.attr('transform', function() {
                var off = d3.mouse(surface.node());
                return 'translate(' + off + ')';
            });
        }

        // http://bit.ly/SwUwIL
        // http://bit.ly/WxqGng
        function click() {
            var t = d3.select(d3.event.target),
                node,
                direction = 'forward',
                start = true,
                way = this.way();

            // connect a way to an existing way
            if (t.data() && t.data()[0] && t.data()[0].type === 'node') {
                // continue an existing way
                var id = t.data()[0].id;
                var parents = this.map.history.graph().parents(id);
                if (parents.length && parents[0].nodes[0] === id) {
                    way = parents[0];
                    direction = 'backward';
                    start = false;
                } else if (parents.length && _.last(parents[0].nodes) === id) {
                    way = parents[0];
                    start = false;
                }
                node = t.data()[0];
            // snap into an existing way
            } else if (t.data() && t.data()[0] && t.data()[0].type === 'way') {
                var index = iD.modes.chooseIndex(t.data()[0], d3.mouse(surface.node()), this.map);
                node = iD.modes._node(this.map.projection.invert(
                    d3.mouse(surface.node())));
                var connectedWay = this.map.history.graph().entity(t.data()[0].id);
                connectedWay.nodes.splice(index, 0, node.id);
                this.map.perform(iD.actions.addWayNode(connectedWay, node));
            } else {
                node = iD.modes._node(this.map.projection.invert(
                    d3.mouse(surface.node())));
            }

            if (start) {
                this.map.perform(iD.actions.startWay(way));
                way.nodes.push(node.id);
                this.map.perform(iD.actions.addWayNode(way, node));
            }
            this.controller.enter(iD.modes.DrawRoad(way.id, direction));
        }

        surface.on('click.addroad', click.bind(this))
            .on('mousemove.addroad', mousemove);

        d3.select(document).on('keydown.addroad', function() {
            if (d3.event.keyCode === 27) this.controller.exit();
        }.bind(this));
    },
    exit: function() {
        this.map.dblclickEnable(true);
        this.map.surface.on('click.addroad', null)
            .on('mousemove.addroad', null);
        d3.select(document).on('keydown.addroad', null);
        d3.selectAll('#addroad').remove();
    }
};

// user has clicked on the map, started a road, and now needs to click more
// nodes to continue it.
iD.modes.DrawRoad = function(way_id, direction) {
    return {
        enter: function() {
            var push = (direction === 'forward') ? 'push' : 'unshift',
                pop = (direction === 'forward') ? 'pop' : 'shift';
            this.map.dblclickEnable(false);
            var surface = this.map.surface,

            nextnode = iD.modes._node([NaN, NaN]);
            var nextnode_id = nextnode.id;

            var way = this.map.history.graph().entity(way_id),
                firstNode = way.nodes[0],
                lastNode = _.last(way.nodes);
            way.nodes[push](nextnode_id);
            this.map.perform(iD.actions.addWayNode(way, nextnode));

            function mousemove() {
                var ll = this.map.projection.invert(d3.mouse(surface.node()));
                var way = this.map.history.graph().entity(way_id);
                var node = iD.Entity(this.map.history.graph().entity(nextnode_id), {
                    lon: ll[0], lat: ll[1]
                });
                this.map.history.replace(iD.actions.addWayNode(way, node));
                var only = iD.Util.trueObj([way.id].concat(_.pluck(way.nodes, 'id')));
                this.map.redraw(only);
            }

            function click() {
                var t = d3.select(d3.event.target);
                d3.event.stopPropagation();
                if (t.data() && t.data()[0] && t.data()[0].type === 'node') {
                    if (t.data()[0].id == firstNode || t.data()[0].id == lastNode) {
                        var l = this.map.history.graph().entity(way.nodes[pop]());
                        this.map.perform(iD.actions.removeWayNode(way, l));
                        // If this is drawing a loop and this is not the drawing
                        // end of the stick, finish the circle
                        if (direction === 'forward' && t.data()[0].id == firstNode) {
                            way.nodes[push](firstNode);
                            this.map.perform(iD.actions.addWayNode(way,
                                this.map.history.graph().entity(firstNode)));
                        } else if (direction === 'backward' && t.data()[0].id == lastNode) {
                            way.nodes[push](lastNode);
                            this.map.perform(iD.actions.addWayNode(way,
                                this.map.history.graph().entity(lastNode)));
                        }
                        delete way.tags.elastic;
                        this.map.perform(iD.actions.changeTags(way, way.tags));
                        this.map.selectEntity(way);
                        // End by clicking on own tail
                        return this.controller.exit();
                    } else {
                        // connect a way to an existing way
                        node = t.data()[0];
                    }
                } else if (t.data() && t.data()[0] && t.data()[0].type === 'way') {
                    var index = iD.modes.chooseIndex(t.data()[0], d3.mouse(surface.node()), this.map);
                    node = iD.modes._node(this.map.projection.invert(
                        d3.mouse(surface.node())));
                    var connectedWay = this.map.history.graph().entity(t.data()[0].id);
                    connectedWay.nodes.splice(1, 0, node.id);
                    this.map.perform(iD.actions.addWayNode(connectedWay, node));
                } else {
                    node = iD.modes._node(this.map.projection.invert(
                        d3.mouse(surface.node())));
                }
                var old = this.map.history.graph().entity(way.nodes[pop]());
                this.map.perform(iD.actions.removeWayNode(way, old));
                way.nodes[push](node.id);
                this.map.perform(iD.actions.addWayNode(way, node));
                way.nodes = way.nodes.slice();
                this.controller.enter(iD.modes.DrawRoad(way_id, direction));
            }

            surface.on('mousemove.drawroad', mousemove.bind(this))
                .on('click.drawroad', click.bind(this));
        },
        exit: function() {
            this.map.surface.on('mousemove.drawroad', null)
                .on('click.drawroad', null);
            d3.select(document).on('.drawroad', null);
            d3.selectAll('#drawroad').remove();
            window.setTimeout(function() {
                this.map.dblclickEnable(true);
            }.bind(this), 1000);
        }
    };
};

iD.modes.AddArea = {
    title: "+ Area",
    way: function() {
        return iD.Way({
            tags: { building: 'yes', area: 'yes', elastic: 'true' }
        });
    },
    enter: function() {
        this.map.dblclickEnable(false);

        var surface = this.map.surface,
            teaser = surface.selectAll('g#temp-g')
            .append('g').attr('id', 'addarea');

        teaser.append('circle')
            .attr({ 'class': 'handle', r: 3 })
            .style('pointer-events', 'none');

        surface.on('mousemove.addarea', function() {
            teaser.attr('transform', function() {
                var off = d3.mouse(surface.node());
                return 'translate(' + off + ')';
            });
        });

        function click() {
            var t = d3.select(d3.event.target),
                node, way = this.way();

            // connect a way to an existing way
            if (t.data() && t.data()[0] && t.data()[0].type === 'node') {
                node = t.data()[0];
            } else {
                node = iD.modes._node(this.map.projection.invert(
                    d3.mouse(surface.node())));
            }

            this.map.perform(iD.actions.startWay(way));
            way.nodes.push(node.id);
            this.map.perform(iD.actions.addWayNode(way, node));
            this.map.selectEntity(way);
            this.controller.enter(iD.modes.DrawArea(way.id));
        }

        surface.on('click.addarea', click.bind(this));

        d3.select(document).on('keydown.addarea', function() {
            if (d3.event.keyCode === 27) this.controller.exit();
        }.bind(this));
    },
    exit: function() {
        window.setTimeout(function() {
            this.map.dblclickEnable(true);
        }.bind(this), 1000);
        this.map.surface.on('click.addarea', null)
            .on('mousemove.addarea', null);
        d3.select(document).on('keydown.addarea', null);
    }
};

iD.modes.DrawArea = function(way_id) {
    return {
        enter: function() {
            this.map.dblclickEnable(false);

            nextnode = iD.modes._node([NaN, NaN]);

            var surface = this.map.surface,
                way = this.map.history.graph().entity(way_id),
                firstnode_id = _.first(way.nodes),
                nextnode_id = nextnode.id;

            way.nodes.push(nextnode_id);
            this.map.perform(iD.actions.addWayNode(way, nextnode));

            function mousemove() {
                var ll = this.map.projection.invert(d3.mouse(surface.node()));
                var way = this.map.history.graph().entity(way_id);
                var node = iD.Entity(this.map.history.graph().entity(nextnode_id), {
                    lon: ll[0],
                    lat: ll[1]
                });
                this.map.history.replace(iD.actions.addWayNode(way, node));
                var only = iD.Util.trueObj([way.id].concat(_.pluck(way.nodes, 'id')));
                this.map.redraw(only);
            }

            function click() {
                var t = d3.select(d3.event.target);
                d3.event.stopPropagation();
                if (t.data() && t.data()[0] && t.data()[0].type === 'node') {
                    if (t.data()[0].id == firstnode_id) {
                        var l = this.map.history.graph().entity(way.nodes.pop());
                        this.map.perform(iD.actions.removeWayNode(way, l));
                        way.nodes.push(way.nodes[0]);
                        this.map.perform(iD.actions.addWayNode(way,
                            this.map.history.graph().entity(way.nodes[0])));
                        delete way.tags.elastic;
                        this.map.perform(iD.actions.changeTags(way, way.tags));
                        // End by clicking on own tail
                        return this.controller.exit();
                    } else {
                        // connect a way to an existing way
                        node = t.data()[0];
                    }
                } else {
                    node = iD.modes._node(this.map.projection.invert(
                        d3.mouse(surface.node())));
                }
                var old = this.map.history.graph().entity(way.nodes.pop());
                this.map.perform(iD.actions.removeWayNode(way, old));
                way.nodes.push(node.id);
                this.map.perform(iD.actions.addWayNode(way, node));
                way.nodes = way.nodes.slice();
                this.controller.enter(iD.modes.DrawArea(way_id));
            }

            surface.on('click.drawarea', click.bind(this))
                .on('mousemove.drawarea', mousemove.bind(this));
        },
        exit: function() {
            this.map.surface.on('mousemove.drawarea', null)
                .on('click.drawarea', null);
            window.setTimeout(function() {
                this.map.dblclickEnable(true);
            }.bind(this), 1000);
        }
    };
};

iD.modes.Move = {
    enter: function() { },
    exit: function() { }
};<|MERGE_RESOLUTION|>--- conflicted
+++ resolved
@@ -48,16 +48,12 @@
             n._poi = true;
             this.map.perform(iD.actions.addNode(n));
             this.map.selectEntity(n);
-<<<<<<< HEAD
+            this.controller.exit();
             this.exit();
         }
 
         surface.on('mousemove.addplace', mousemove)
             .on('click.addplace', click.bind(this));
-=======
-            this.controller.exit();
-        }.bind(this));
->>>>>>> 1972711a
 
         d3.select(document).on('keydown.addplace', function() {
             if (d3.event.keyCode === 27) this.controller.exit();
